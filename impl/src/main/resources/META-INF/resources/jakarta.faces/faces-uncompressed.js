--- conflicted
+++ resolved
@@ -2718,18 +2718,10 @@
 
         // "Constant" fields ----------------------------------------------------------------------------------------------
 
-<<<<<<< HEAD
-        const URL_PROTOCOL = window.location.protocol.replace("http", "ws") + "//"; // todo: unused... https...?
         const RECONNECT_INTERVAL = 500;
         const MAX_RECONNECT_ATTEMPTS = 25;
         const REASON_EXPIRED = "Expired";
         const REASON_UNKNOWN_CHANNEL = "Unknown channel";
-=======
-        var RECONNECT_INTERVAL = 500;
-        var MAX_RECONNECT_ATTEMPTS = 25;
-        var REASON_EXPIRED = "Expired";
-        var REASON_UNKNOWN_CHANNEL = "Unknown channel";
->>>>>>> ac0a34e5
 
         // Private static fields ------------------------------------------------------------------------------------------
 
