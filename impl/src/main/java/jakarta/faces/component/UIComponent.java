--- conflicted
+++ resolved
@@ -16,7 +16,6 @@
 
 package jakarta.faces.component;
 
-import static com.sun.faces.facelets.tag.faces.ComponentSupport.MARK_CREATED;
 import static com.sun.faces.util.Util.isAnyNull;
 import static com.sun.faces.util.Util.isOneOf;
 import static jakarta.faces.application.Resource.COMPONENT_RESOURCE_KEY;
@@ -1110,102 +1109,6 @@
         return found;
     }
 
-<<<<<<< HEAD
-    /**
-     * Private hash map, storing the mark ids - see {@link com.sun.faces.facelets.tag.faces.ComponentSupport#MARK_CREATED} -
-     * of <b>all</b> tree descendants of this component together with their corresponding {@link UIComponent}s.
-     */
-    private Map<String, UIComponent> descendantMarkIdCache = new HashMap<String, UIComponent>();
-
-    /**
-     * Adds the mark id of the specified {@link UIComponent} <code>otherComponent</code> to the mark id cache of this component,
-     * including all its descendant mark ids. Changes are propagated up the component tree.
-     */
-    public void addToDescendantMarkIdCache(UIComponent otherComponent) {
-        String markId = (String) otherComponent.getAttributes().get(MARK_CREATED);
-        if (markId != null) {
-            addSingleDescendantMarkId(markId, otherComponent);
-        }
-        Map<String, UIComponent> otherMarkIds = otherComponent.getDescendantMarkIdCache();
-        if (!otherMarkIds.isEmpty()) {
-            addAllDescendantMarkIds(otherMarkIds);
-        }
-    }
-
-    /**
-     * Adds the specified <code>markId</code> and its corresponding {@link UIComponent} <code>otherComponent</code>
-     * to the mark id cache of this component. Changes are propagated up the component tree.
-     */
-    private void addSingleDescendantMarkId(String markId, UIComponent otherComponent) {
-        descendantMarkIdCache.put(markId, otherComponent);
-        UIComponent parent = getParent();
-        if (parent != null) {
-            parent.addSingleDescendantMarkId(markId, otherComponent);
-        }
-    }
-
-    /**
-     * Adds all specified <code>otherMarkIds</code> to the mark id cache of this component.
-     * Changes are propagated up the component tree.
-     */
-    private void addAllDescendantMarkIds(Map<String, UIComponent> otherMarkIds) {
-        descendantMarkIdCache.putAll(otherMarkIds);
-        UIComponent parent = getParent();
-        if (parent != null) {
-            parent.addAllDescendantMarkIds(otherMarkIds);
-        }
-    }
-
-    /**
-     * Removes the mark id of the specified {@link UIComponent} <code>otherComponent</code> from the mark id cache of this component,
-     * including all its descendant mark ids. Changes are propagated up the component tree.
-     */
-    public void removeFromDescendantMarkIdCache(UIComponent otherComponent) {
-        String markId = (String) otherComponent.getAttributes().get(MARK_CREATED);
-        if (markId != null) {
-            removeSingleDescendantMarkId(markId);
-        }
-        Map<String, UIComponent> otherMarkIds = otherComponent.getDescendantMarkIdCache();
-        if (!otherMarkIds.isEmpty()) {
-            removeAllDescendantMarkIds(otherMarkIds);
-        }
-    }
-
-    /**
-     * Removes the specified <code>markId</code> from the mark id cache of this component.
-     * Changes are propagated up the component tree.
-     */
-    private void removeSingleDescendantMarkId(String markId) {
-        descendantMarkIdCache.remove(markId);
-        UIComponent parent = getParent();
-        if (parent != null) {
-            parent.removeSingleDescendantMarkId(markId);
-        }
-    }
-
-    /**
-     * Removes all specified <code>otherMarkIds</code> from the mark id cache of this component.
-     * Changes are propagated up the component tree.
-     */
-    private void removeAllDescendantMarkIds(Map<String, UIComponent> otherMarkIds) {
-        Iterator<String> iterator = otherMarkIds.keySet().iterator();
-        while (iterator.hasNext()) {
-            descendantMarkIdCache.remove(iterator.next());
-        }
-        UIComponent parent = getParent();
-        if (parent != null) {
-            parent.removeAllDescendantMarkIds(otherMarkIds);
-        }
-    }
-
-    /**
-     * Returns the mark id cache of this component.
-     */
-    public Map<String, UIComponent> getDescendantMarkIdCache() {
-        return descendantMarkIdCache;
-    }
-=======
->>>>>>> e3415d0e
 
     // ------------------------------------------------ Facet Management Methods
 
