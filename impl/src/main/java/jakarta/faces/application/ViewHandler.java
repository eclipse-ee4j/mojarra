/*
 * Copyright (c) 1997, 2020 Oracle and/or its affiliates. All rights reserved.
 *
 * This program and the accompanying materials are made available under the
 * terms of the Eclipse Public License v. 2.0, which is available at
 * http://www.eclipse.org/legal/epl-2.0.
 *
 * This Source Code may also be made available under the following Secondary
 * Licenses when the conditions for such availability set forth in the
 * Eclipse Public License v. 2.0 are satisfied: GNU General Public License,
 * version 2 with the GNU Classpath Exception, which is available at
 * https://www.gnu.org/software/classpath/license.html.
 *
 * SPDX-License-Identifier: EPL-2.0 OR GPL-2.0 WITH Classpath-exception-2.0
 */

package jakarta.faces.application;

import static java.util.Collections.emptySet;
import static java.util.Collections.unmodifiableSet;

import java.io.IOException;
import java.io.UnsupportedEncodingException;
import java.util.List;
import java.util.Locale;
import java.util.Map;
import java.util.Set;
import java.util.logging.Logger;
import java.util.stream.Stream;

import jakarta.faces.FacesException;
import jakarta.faces.component.UIComponent;
import jakarta.faces.component.UIViewRoot;
import jakarta.faces.context.ExternalContext;
import jakarta.faces.context.FacesContext;
import jakarta.faces.push.PushContext;
import jakarta.faces.view.ViewDeclarationLanguage;

/**
 * <p>
 * <strong><span class="changed_modified_2_0 changed_modified_2_1 changed_modified_2_2 changed_modified_2_3">
 * ViewHandler</span></strong> is the pluggablity mechanism for allowing implementations of or applications using the
 * Jakarta Faces Specification to provide their own handling of the activities in the <em>Render Response</em>
 * and <em>Restore View</em> phases of the request processing lifecycle.
 *
 * This allows for implementations to support different response generation technologies, as well as alternative
 * strategies for saving and restoring the state of each view.
 *
 * <span class="changed_added_2_0">An implementation of this class must be thread-safe.</span>
 * </p>
 *
 * <p>
 * Please see {@link StateManager} for information on how the <code>ViewHandler</code> interacts the
 * {@link StateManager}.
 * </p>
 *
 * <p class="changed_added_2_0">
 * Version 2 of the specification formally introduced the concept of <em>View Declaration Language</em>. A View
 * Declaration Language (VDL) is a syntax used to declare user interfaces comprised of instances of Jakarta Faces
 * {@link UIComponent}s. Any of the responsibilities of the <code>ViewHandler</code> that specifically deal with the VDL
 * sub-system are now the domain of the VDL implementation. These responsibilities are defined on the
 * {@link ViewDeclarationLanguage} class. The <code>ViewHandler</code> provides {@link #getViewDeclarationLanguage} as a
 * convenience method to access the VDL implementation given a <code>viewId</code>.
 * </p>
 *
 */
public abstract class ViewHandler {

    private static final Logger log = Logger.getLogger("jakarta.faces.application");

    // ------------------------------------------------------ Manifest Constants

    /**
     * <p>
     * The key, in the session's attribute set, under which the response character encoding may be stored and retrieved.
     * </p>
     *
     */
    public static final String CHARACTER_ENCODING_KEY = "jakarta.faces.request.charset";

    /**
     * <p class="changed_added_2_2 changed_modified_4_1">
     * If this param is set, and calling toLowerCase().equals("true") on a String representation of its value returns true,
     * the runtime must ensure that any XML comments in the Facelets source page are not delivered to the client.
     * </p>
     *
     * @since 2.0
     */
    public static final String FACELETS_SKIP_COMMENTS_PARAM_NAME = "jakarta.faces.FACELETS_SKIP_COMMENTS";

    /**
     * <p class="changed_added_2_0">
     * Allow the web application to define <span class="changed_modified_4_0">a list of alternate suffixes</span> for Facelet based XHTML pages containing Jakarta Faces
     * content. <span class="changed_added_4_0">This list is a space separated list of values of the form
     * <i><code>.&lt;extension&gt;</code></i>. The first physical resource whose extension matches one of the configured
     * extensions will be the suffix used to create the view ID.</span> If this init parameter is not specified, the default value is taken from the value of the constant
     * {@link #DEFAULT_FACELETS_SUFFIX}
     * </p>
     *
     * @since 2.0
     */
    public static final String FACELETS_SUFFIX_PARAM_NAME = "jakarta.faces.FACELETS_SUFFIX";

    /**
     * <p class="changed_added_2_0">
     * The value to use for the default extension for Facelet based XHTML pages if the webapp is using url extension
     * mapping.
     * </p>
     *
     * @since 2.0
     */
    public static final String DEFAULT_FACELETS_SUFFIX = ".xhtml";

    /**
     * <p class="changed_added_2_0">
     * Allow the web application to define a semicolon (;) separated list of strings that is used to forcibly declare that
     * certain pages in the application must be interpreted as using Facelets, regardless of their extension. Each entry in
     * the semicolon (;) separated list of strings is either a file extension, as in <code>*.xhtml</code>, or a resource
     * prefix (starting with '/' and interpreted as relative to the web application root), as in <code>/user/*</code>. The
     * latter class of entry can also take the form of <code>/&lt;filename&gt;.&lt;extension&gt;*</code> such as
     * <code>/login.xhtml*</code>.
     * </p>
     *
     * @since 2.0
     */
    public static final String FACELETS_VIEW_MAPPINGS_PARAM_NAME = "jakarta.faces.FACELETS_VIEW_MAPPINGS";

    /**
<<<<<<< HEAD
     * <p class="changed_added_2_2">
     * The buffer size to set on the response when the ResponseWriter is generated. By default the value is 
     * {@value #FACELETS_BUFFER_SIZE_DEFAULT_VALUE}. A value of
=======
     * <p class="changed_added_2_2 changed_modified_4_1">
     * The buffer size to set on the response when the ResponseWriter is generated. By default the value is 1024. A value of
>>>>>>> d041e575
     * -1 will not assign a buffer size on the response. This should be increased if you are using development mode in order
     * to guarantee that the response isn't partially rendered when an error is generated.
     * </p>
     *
     * @since 2.0
     */
    public static final String FACELETS_BUFFER_SIZE_PARAM_NAME = "jakarta.faces.FACELETS_BUFFER_SIZE";

    /**
<<<<<<< HEAD
     * <p class="changed_added_5_0">
     * The default value of the {@link #FACELETS_BUFFER_SIZE_PARAM_NAME} context-param.
     * </p>
     *
     * @since 5.0
     */
    public static final int FACELETS_BUFFER_SIZE_DEFAULT_VALUE = 1024;

    /**
     * <p class="changed_added_2_2">
=======
     * <p class="changed_added_2_2 changed_modified_4_1">
>>>>>>> d041e575
     * <span class="changed_modified_2_3">When</span> a page is requested, what interval in seconds should the compiler
     * check for changes. If you don't want the compiler to check for changes once the page is compiled, then use a value of
     * -1. Setting a low refresh period helps during development to be able to edit pages in a running application. 
     * <span class="changed_added_2_3 changed_modified_4_1">If this value
     * is not specified, then the default depends on {@link jakarta.faces.application.ProjectStage}. If it is {@code Production},
     * then runtime must act as if it is set to -1</span><span class="changed_added_4_1">, else the runtime must act as if it is
     * set to 0.</span>
     * </p>
     *
     * @since 2.0
     */
    public static final String FACELETS_REFRESH_PERIOD_PARAM_NAME = "jakarta.faces.FACELETS_REFRESH_PERIOD";

    /**
     * <p class="changed_added_2_2 changed_modified_4_1">
     * If this param is set, the runtime must interpret it as a semicolon (;) separated list of paths, starting with "/"
     * (without the quotes). The runtime must interpret each entry in the list as a path relative to the web application
     * root and interpret the file found at that path as a facelet tag library, conforming to the facelet taglibrary schema
     * and expose the tags therein according to Section "Facelet Tag Library mechanism".
     * </p>
     *
     *
     * @since 2.0
     */
    public static final String FACELETS_LIBRARIES_PARAM_NAME = "jakarta.faces.FACELETS_LIBRARIES";

    /**
     * <p class="changed_added_2_2 changed_modified_4_1">
     * A semicolon (;) delimitted list of class names of type jakarta.faces.view.facelets.TagDecorator, with a no-argument
     * constructor. These decorators will be loaded when the first request for a Facelets VDL view hits the ViewHandler for
     * page compilation.
     * </p>
     *
     * @since 2.0
     */
    public static final String FACELETS_DECORATORS_PARAM_NAME = "jakarta.faces.FACELETS_DECORATORS";


    // ---------------------------------------------------------- Public Methods

    /**
     *
     * <p>
     * <span class="changed_modified_2_0">Initialize</span> the view for the request processing lifecycle.
     * </p>
     *
     * <p>
     * This method must be called at the beginning of the <em>Restore View Phase</em> of the Request Processing Lifecycle.
     * It is responsible for performing any per-request initialization necessary to the operation of the lifycecle.
     * </p>
     *
     * <p class="changed_modified_2_0">
     * The default implementation must perform the following actions. If {@link ExternalContext#getRequestCharacterEncoding}
     * returns <code>null</code>, call {@link #calculateCharacterEncoding} and pass the result, if non-<code>null</code>,
     * into the {@link ExternalContext#setRequestCharacterEncoding} method. If
     * {@link ExternalContext#getRequestCharacterEncoding} returns non-<code>null</code> take no action.
     * </p>
     *
     * @param context the Faces context.
     * @throws FacesException if a problem occurs setting the encoding, such as the
     * <code>UnsupportedEncodingException</code> thrown by the underlying Jakarta Servlet or Portlet technology when the
     * encoding is not supported.
     *
     */
    public void initView(FacesContext context) throws FacesException {
        String encoding = context.getExternalContext().getRequestCharacterEncoding();
        if (encoding != null) {
            return;
        }

        encoding = calculateCharacterEncoding(context);
        if (encoding != null) {
            try {
                context.getExternalContext().setRequestCharacterEncoding(encoding);
            } catch (UnsupportedEncodingException e) {
                String message = "Can't set encoding to: " + encoding + " Exception:" + e.getMessage();
                log.fine(message);

                throw new FacesException(message, e);
            }
        }
    }

    /**
     * <p>
     * <span class="changed_modified_2_0">Perform</span> whatever actions are required to restore the view associated with
     * the specified {@link FacesContext} and <code>viewId</code>. It may delegate to the <code>restoreView</code> of the
     * associated {@link StateManager} to do the actual work of restoring the view. If there is no available state for the
     * specified <code>viewId</code>, return <code>null</code>.
     * </p>
     *
     * <p class="changed_added_2_0">
     * Otherwise, the default implementation must obtain a reference to the {@link ViewDeclarationLanguage} for this
     * <code>viewId</code> and call its {@link ViewDeclarationLanguage#restoreView} method, returning the result and not
     * swallowing any exceptions thrown by that method.
     * </p>
     *
     * @param context {@link FacesContext} for the current request
     * @param viewId the view identifier for the current request
     * @return the restored view root, or <b>null</b>.
     * @throws NullPointerException if <code>context</code> is <code>null</code>
     * @throws FacesException if a Jakarta Servlet error occurs
     */
    public abstract UIViewRoot restoreView(FacesContext context, String viewId);

    /**
     * <p>
     * <strong class="changed_modified_2_0">Create</strong> and return a new {@link UIViewRoot} instance initialized with
     * information from the argument <code>FacesContext</code> and <code>viewId</code>.
     * <span class="changed_modified_2_0">Locate the {@link ViewDeclarationLanguage} implementation for the VDL used in the
     * view. The argument <code>viewId</code> must be converted to a physical <code>viewId</code> that can refer to an
     * actual resource suitable for use by the <code>ViewDeclarationLanguage</code>
     * {@link ViewDeclarationLanguage#createView}, which must be called by this method.</span>
     *
     * @param context the Faces context.
     * @param viewId the view id.
     * @throws NullPointerException if <code>context</code> is <code>null</code>
     *
     * @return the viewroot.
     */
    public abstract UIViewRoot createView(FacesContext context, String viewId);

    /**
     * <p>
     * <span class="changed_modified_2_0">Perform</span> whatever actions are required to render the response view to the
     * response object associated with the current {@link FacesContext}.
     * </p>
     *
     * <p class="changed_added_2_0">
     * Otherwise, the default implementation must obtain a reference to the {@link ViewDeclarationLanguage} for the
     * <code>viewId</code> of the argument <code>viewToRender</code> and call its {@link ViewDeclarationLanguage#renderView}
     * method, returning the result and not swallowing any exceptions thrown by that method.
     * </p>
     *
     * @param context {@link FacesContext} for the current request
     * @param viewToRender the view to render
     *
     * @throws IOException if an input/output error occurs
     * @throws NullPointerException if <code>context</code> or <code>viewToRender</code> is <code>null</code>
     * @throws FacesException if a Jakarta Servlet error occurs
     */
    public abstract void renderView(FacesContext context, UIViewRoot viewToRender) throws IOException, FacesException;

    /**
     * <p>
     * Returns an appropriate {@link Locale} to use for this and subsequent requests for the current client.
     * </p>
     *
     * @param context {@link FacesContext} for the current request
     * @return the locale.
     * @throws NullPointerException if <code>context</code> is <code>null</code>
     */
    public abstract Locale calculateLocale(FacesContext context);

    /**
     * <p>
     * Returns the correct character encoding to be used for this request.
     * </p>
     *
     * <p>
     * The following algorithm is employed.
     * </p>
     *
     * <ul>
     *
     * <li>
     * <p>
     * Examine the <code>Content-Type</code> request header. If it has a <code>charset</code> parameter, extract it and
     * return that as the encoding.
     * </p>
     * </li>
     *
     * <li>
     * <p>
     * If no <code>charset</code> parameter was found, check for the existence of a session by calling
     * {@link ExternalContext#getSession(boolean)} passing <code>false</code> as the argument. If that method returns
     * <code>true</code>, get the session Map by calling {@link ExternalContext#getSessionMap} and look for a value under
     * the key given by the value of the symbolic constant {@link ViewHandler#CHARACTER_ENCODING_KEY}. If present, return
     * the value, converted to String.
     * </p>
     * </li>
     *
     * <li>
     * <p>
     * Otherwise, return <code>null</code>
     * </p>
     * </li>
     *
     * </ul>
     *
     * @param context the Faces context.
     * @return the character encoding, or <code>null</code>
     * @since 1.2
     */
    public String calculateCharacterEncoding(FacesContext context) {
        ExternalContext extContext = context.getExternalContext();
        Map<String, String> headerMap = extContext.getRequestHeaderMap();
        String contentType = headerMap.get("Content-Type");
        String charEnc = null;

        // Look for a charset in the Content-Type header first.
        if (contentType != null) {

            // See if this header had a charset
            String charsetStr = "charset=";
            int len = charsetStr.length();
            int idx = contentType.indexOf(charsetStr);

            // If we have a charset in this Content-Type header AND it
            // has a non-zero length.
            if (idx != -1 && idx + len < contentType.length()) {
                charEnc = contentType.substring(idx + len);
            }
        }

        // failing that, look in the session for a previously saved one
        if (charEnc == null) {
            if (extContext.getSession(false) != null) {
                charEnc = (String) extContext.getSessionMap().get(CHARACTER_ENCODING_KEY);
            }
        }

        return charEnc;
    }

    /**
     * <p>
     * Return an appropriate <code>renderKitId</code> for this and subsequent requests from the current client. It is an
     * error for this method to return <code>null</code>.
     * </p>
     *
     * <p>
     * The default return value is {@link jakarta.faces.render.RenderKitFactory#HTML_BASIC_RENDER_KIT}.
     * </p>
     *
     * @param context {@link FacesContext} for the current request
     * @return the render kit id.
     * @throws NullPointerException if <code>context</code> is <code>null</code>
     */
    public abstract String calculateRenderKitId(FacesContext context);

    /**
     * <p class="changed_added_2_0">
     * Derive and return the viewId from the current request, or the argument input by following the algorithm defined in
     * section 7.6.2 "Default ViewHandler Implementation" of the Jakarta Faces Specification Document.
     * </p>
     *
     * <p class="changed_added_2_3">
     * This method should work correctly when the FacesServlet is invoked via either a <code>path mapping</code>,
     * <code>extension mapping</code> or an <code>exact match</code> (mapping) as defined by Servlet.12.2. Note that
     * <code>path mapping</code> is also commonly known as prefix mapping (e.g. "/faces/*") and
     * <code>extension mapping</code> as suffix mapping (e.g. "*.xhtml"). An <code>exact match</code> is possible where
     * there's a servlet mapping with an exact URL pattern such as "/foo".
     * </p>
     *
     * <p>
     * The default implementation of this method simply returns requestViewId unchanged.
     * </p>
     *
     * @param context the <code>FacesContext</code> for this request
     *
     * @param requestViewId the <code>viewId</code> to derive,
     * @return the derived view id.
     * @since 2.0
     */
    public String deriveViewId(FacesContext context, String requestViewId) {
        return requestViewId;
    }

    /**
     * <p class="changed_added_2_1">
     * Derive and return the viewId from the current request, or the argument input by following the algorithm defined in
     * section 7.6.2 "Default ViewHandler Implementation" of the Jakarta Faces Specification Document.
     * Note that unlike <code>deriveViewId()</code>, this method does not require that a
     * physical view be present.
     * </p>
     *
     * <p class="changed_added_2_3">
     * This method should work correctly when the FacesServlet is invoked via either a <code>path mapping</code>,
     * <code>extension mapping</code> or an <code>exact match</code> (mapping) as defined by Servlet.12.2. Note that
     * <code>path mapping</code> is also commonly known as prefix mapping (e.g. "/faces/*") and
     * <code>extension mapping</code> as suffix mapping (e.g. "*.xhtml"). An <code>exact match</code> is possible where
     * there's a servlet mapping with an exact URL pattern such as "/foo".
     * </p>
     *
     * <p>
     * The default implementation of this method simply returns requestViewId unchanged.
     * </p>
     *
     * @param context the <code>FacesContext</code> for this request
     *
     * @param requestViewId the <code>viewId</code> to derive,
     * @return the derived logical view id.
     * @since 2.1
     */
    public String deriveLogicalViewId(FacesContext context, String requestViewId) {
        return requestViewId;
    }

    /**
     * <p class="changed_modified_2_0">
     * <span class="changed_modified_2_2">If</span> the value returned from this method is used as the <code>file</code>
     * argument to the four-argument constructor for <code>java.net.URL</code> (assuming appropriate values are used for the
     * first three arguments), then a client making a request to the <code>toExternalForm()</code> of that <code>URL</code>
     * will select the argument <code>viewId</code> for traversing the Jakarta Faces lifecycle. Please see
     * section 7.6.2 "Default ViewHandler Implementation" of the Jakarta Faces Specification Document
     * for the complete specification, <span class="changed_added_2_2">especially for details related to view
     * protection using the {@link jakarta.faces.render.ResponseStateManager#NON_POSTBACK_VIEW_TOKEN_PARAM}
     * </span><span class="changed_added_2_3"> and the behavior when the current request is to a URL for which the
     * FacesServlet has an exact mapping as defined by Servlet.12.2</span>.
     * </p>
     *
     *
     * @param context {@link FacesContext} for this request
     * @param viewId View identifier of the desired view
     *
     * @throws IllegalArgumentException if <code>viewId</code> is not valid for this <code>ViewHandler</code>, or does not
     * start with "/".
     * @throws NullPointerException if <code>context</code> or <code>viewId</code> is <code>null</code>.
     *
     * @return the action url.
     */
    public abstract String getActionURL(FacesContext context, String viewId);

    /**
     * <p class="changed_added_2_0">
     * Return a Jakarta Faces action URL derived from the <code>viewId</code> argument that is suitable to be used by
     * the {@link NavigationHandler} to issue a redirect request to the URL using a NonFaces request. Compliant
     * implementations must implement this method as specified in 
     * section 7.6.2 "Default ViewHandler Implementation" of the Jakarta Faces Specification Document.
     * The default implementation simply calls
     * through to {@link #getActionURL}, passing the arguments <code>context</code> and <code>viewId</code>.
     * </p>
     *
     * @param context The FacesContext processing this request
     * @param viewId The view identifier of the target page
     * @param parameters A mapping of parameter names to one or more values
     * @param includeViewParams A flag indicating whether view parameters should be encoded into this URL
     * @return the redirect URL.
     * @since 2.0
     */
    public String getRedirectURL(FacesContext context, String viewId, Map<String, List<String>> parameters, boolean includeViewParams) {
        return getActionURL(context, viewId);
    }

    /**
     * <p class="changed_added_2_0">
     * Return a Jakarta Faces action URL derived from the viewId argument that is suitable to be used as the target
     * of a link in a Jakarta Faces response. Compliant implementations must implement this method as specified in
     * section 7.6.2 "Default ViewHandler Implementation" of the Jakarta Faces Specification Document.
     * The default implementation simply calls through to {@link #getActionURL}, passing the arguments
     * <code>context</code> and <code>viewId</code>.
     * </p>
     *
     * @param context The FacesContext processing this request
     * @param viewId The view identifier of the target page
     * @param parameters A mapping of parameter names to one or more values
     * @param includeViewParams A flag indicating whether view parameters should be encoded into this URL
     *
     * @return the bookmarkable URL.
     *
     * @since 2.0
     */
    public String getBookmarkableURL(FacesContext context, String viewId, Map<String, List<String>> parameters, boolean includeViewParams) {
        return getActionURL(context, viewId);
    }

    /**
     * <p class="changed_modified_2_0">
     * If the value returned from this method is used as the <code>file</code> argument to the four-argument constructor for
     * <code>java.net.URL</code> (assuming appropriate values are used for the first three arguments), then a client making
     * a request to the <code>toExternalForm()</code> of that <code>URL</code> will select the argument <code>path</code>
     * for direct rendering. If the specified path starts with a slash, it must be treated as context relative; otherwise,
     * it must be treated as relative to the action URL of the current view.
     * </p>
     *
     * @param context {@link FacesContext} for the current request
     * @param path Resource path to convert to a URL
     *
     * @throws IllegalArgumentException if <code>viewId</code> is not valid for this <code>ViewHandler</code>.
     * @throws NullPointerException if <code>context</code> or <code>path</code> is <code>null</code>.
     *
     * @return the resource URL.
     */
    public abstract String getResourceURL(FacesContext context, String path);

    /**
     * <p class="changed_added_2_3">
     * If the value returned from this method is used as the <code>file</code> argument to the four-argument constructor for
     * <code>java.net.URL</code> (assuming appropriate values are used for the first three arguments), then a client making
     * a push handshake request to the <code>toExternalForm()</code> of that <code>URL</code> will select the argument
     * <code>channel</code> for connecting the websocket push channel in the current view. It must match the
     * {@link PushContext#URI_PREFIX} of the endpoint.
     * </p>
     *
     * @param context {@link FacesContext} for the current request.
     * @param channel The channel name of the websocket.
     *
     * @throws NullPointerException if <code>context</code> or <code>channel</code> is <code>null</code>.
     *
     * @return the websocket URL.
     * @see PushContext#URI_PREFIX
     */
    public abstract String getWebsocketURL(FacesContext context, String channel);

    /**
     * <p class="changed_added_2_2">
     * Return an unmodifiable <code>Set</code> of the protected views currently known to this <code>ViewHandler</code>
     * instance. Compliant implementations must return a <code>Set</code> that is the concatenation of the contents of all
     * the <code>&lt;url-pattern&gt;</code> elements within all the <code>&lt;protected-views&gt;</code> in all of the
     * application configuration resources in the current application. The runtime must support calling this method at any
     * time after application startup. The default implementation returns an unmodifiable empty <code>Set</code>.
     * </p>
     *
     * @return the unmodifiable set of protected views.
     * @since 2.2
     */
    public Set<String> getProtectedViewsUnmodifiable() {
        return unmodifiableSet(emptySet());
    }

    /**
     * <p class="changed_added_2_2">
     * Add the argument <code>urlPattern</code> to the thread safe <code>Set</code> of protected views for this application.
     * Compliant implementations make it so a subsequent call to {@link #getProtectedViewsUnmodifiable} contains the
     * argument. The runtime must support calling this method at any time after application startup. The default
     * implementation takes no action.
     * </p>
     *
     * @param urlPattern the url-pattern to add.
     *
     * @since 2.2
     */
    public void addProtectedView(String urlPattern) {

    }

    /**
     * <p class="changed_added_2_2">
     * Remove the argument <code>urlPattern</code> from the thread safe <code>Set</code> of protected views for this
     * application, if present in the <code>Set</code>. If the argument <code>urlPattern</code> is not present in the
     * <code>Set</code>, this method has no effect. Compliant implementations must make it so a subsequent call to
     * {@link #getProtectedViewsUnmodifiable} does not contain the argument. The runtime must support calling this method at
     * any time after application startup. Returns <code>true</code> if this <code>Set</code> contained the argument. The
     * default implementation takes no action and returns <code>false</code>.
     * </p>
     *
     * @param urlPattern the url-pattern to remove.
     * @return <code>true</code> if in the <code>Set</code>, <code>false</code> otherwise.
     * @since 2.2
     */
    public boolean removeProtectedView(String urlPattern) {
        return false;
    }

    /**
     * <p class="changed_added_2_0">
     * <span class="changed_modified_2_1">Return</span> the {@link ViewDeclarationLanguage} instance used for this
     * <code>ViewHandler</code> instance.
     * </p>
     *
     * <div class="changed_added_2_0">
     *
     * <p>
     * The default implementation must use
     * {@link jakarta.faces.view.ViewDeclarationLanguageFactory#getViewDeclarationLanguage} to obtain the appropriate
     * <code>ViewDeclarationLanguage</code> implementation for the argument <code>viewId</code>. Any exceptions thrown as a
     * result of invoking that method must not be swallowed.
     * </p>
     *
     * <p>
     * The default implementation of this method returns null.
     * </p>
     *
     * </div>
     *
     * @param context the <code>FacesContext</code> for this request.
     *
     * @param viewId <span class="changed_modified_2_1">the logical view id, as returned from {@link #deriveLogicalViewId}
     * for which the <code>ViewDeclarationLanguage</code> should be returned.</span>
     * @return the ViewDeclarationLanguage, or <b>null</b>.
     * @since 2.0
     */
    public ViewDeclarationLanguage getViewDeclarationLanguage(FacesContext context, String viewId) {
        return null;
    }

    /**
     * <p class="changed_added_2_3">
     * Return a {@code Stream} possibly lazily populated by walking the view trees of every active
     * {@link ViewDeclarationLanguage} rooted at a given initial path. The view tree of every
     * {@link ViewDeclarationLanguage} is individually traversed <em>breadth-first</em> as per the contract of
     * {@link ViewDeclarationLanguage#getViews(FacesContext, String, int, ViewVisitOption...)}. The elements in the stream
     * are <em>logical</em> view ids.
     * </p>
     *
     * <p>
     * The {@code maxDepth} parameter is the maximum depth of directory levels to visit for each
     * {@code ViewDeclarationLanguage} <em>beyond the initial path</em>, which is always visited. The value is relative to
     * the root ({@code /}), not to the given initial path. E.g. given {@code maxDepth} = {@code 3} and initial path
     * {@code /foo/}, visiting will proceed up to {@code /foo/bar/}, where {@code /} counts as depth {@code 1},
     * {@code /foo/} as depth {@code 2} and {@code /foo/bar/} as depth {@code 3}. A value lower or equal to the depth of the
     * initial path means that only the initial path is visited. A value of {@link Integer#MAX_VALUE MAX_VALUE} may be used
     * to indicate that all levels should be visited.
     *
     * <p>
     * In case more than one active {@code ViewDeclarationLanguage} is present, the order in which view ids from each
     * {@code ViewDeclarationLanguage} appear in the stream is undetermined, except for the guarantee that every individual
     * {@code ViewDeclarationLanguage} is traversed <em>breadth-first</em>.
     *
     * @param facesContext The {@link FacesContext} for this request.
     * @param path The initial path from which to start looking for view ids.
     * @param maxDepth The absolute maximum depth of nested directories to visit counted from the root ({@code /}).
     * @param options The options to influence the traversal. See {@link ViewVisitOption} for details on those.
     *
     * @return the {@link Stream} of view ids
     *
     * @since 2.3
     */
    public Stream<String> getViews(FacesContext facesContext, String path, int maxDepth, ViewVisitOption... options) {
        return Stream.empty();
    }

    /**
     * <p class="changed_added_2_3">
     * Return a {@code Stream} possibly lazily populated by walking the view trees of every active
     * {@link ViewDeclarationLanguage} rooted at a given initial path. The view tree of every
     * {@link ViewDeclarationLanguage} is individually traversed <em>breadth-first</em> as per the contract of
     * {@link ViewDeclarationLanguage#getViews(FacesContext, String, int, ViewVisitOption...)}. The elements in the stream
     * are <em>logical</em> view ids.
     * </p>
     *
     * <p>
     * This method works as if invoking it were equivalent to evaluating the expression: <blockquote>
     *
     * <pre>
     * getViews(facesContext, start, Integer.MAX_VALUE, options)
     * </pre>
     *
     * </blockquote> Put differently, it visits all levels of the view tree.
     *
     * <p>
     * In case more than one active {@code ViewDeclarationLanguage} is present, the order in which view ids from each
     * {@code ViewDeclarationLanguage} appear in the stream is undetermined, except for the guarantee that every individual
     * {@code ViewDeclarationLanguage} is traversed <em>breadth-first</em>.
     *
     * @param facesContext The {@link FacesContext} for this request.
     * @param path The initial path from which to start looking for view ids.
     * @param options The options to influence the traversal. See {@link ViewVisitOption} for details on those.
     *
     * @return the {@link Stream} of view ids
     *
     * @since 2.3
     */
    public Stream<String> getViews(FacesContext facesContext, String path, ViewVisitOption... options) {
        return Stream.empty();
    }

    /**
     * <p>
     * Take any appropriate action to either immediately write out the current state information (by calling
     * {@link StateManager#writeState}, or noting where state information should later be written.
     * </p>
     *
     * <p class="changed_added_2_0">
     * This method must do nothing if the current request is an <code>Ajax</code> request. When responding to
     * <code>Ajax</code> requests, the state is obtained by calling {@link StateManager#getViewState} and then written into
     * the <code>Ajax</code> response during final encoding <span class="changed_modified_2_3">
     * ({@link jakarta.faces.context.PartialViewContext#processPartial(jakarta.faces.event.PhaseId)}) </span>.
     * </p>
     *
     * @param context {@link FacesContext} for the current request
     *
     * @throws IOException if an input/output error occurs
     * @throws NullPointerException if <code>context</code> is <code>null</code>
     */
    public abstract void writeState(FacesContext context) throws IOException;

}<|MERGE_RESOLUTION|>--- conflicted
+++ resolved
@@ -126,14 +126,9 @@
     public static final String FACELETS_VIEW_MAPPINGS_PARAM_NAME = "jakarta.faces.FACELETS_VIEW_MAPPINGS";
 
     /**
-<<<<<<< HEAD
-     * <p class="changed_added_2_2">
+     * <p class="changed_added_2_2 changed_modified_4_1">
      * The buffer size to set on the response when the ResponseWriter is generated. By default the value is 
      * {@value #FACELETS_BUFFER_SIZE_DEFAULT_VALUE}. A value of
-=======
-     * <p class="changed_added_2_2 changed_modified_4_1">
-     * The buffer size to set on the response when the ResponseWriter is generated. By default the value is 1024. A value of
->>>>>>> d041e575
      * -1 will not assign a buffer size on the response. This should be increased if you are using development mode in order
      * to guarantee that the response isn't partially rendered when an error is generated.
      * </p>
@@ -143,7 +138,6 @@
     public static final String FACELETS_BUFFER_SIZE_PARAM_NAME = "jakarta.faces.FACELETS_BUFFER_SIZE";
 
     /**
-<<<<<<< HEAD
      * <p class="changed_added_5_0">
      * The default value of the {@link #FACELETS_BUFFER_SIZE_PARAM_NAME} context-param.
      * </p>
@@ -153,10 +147,7 @@
     public static final int FACELETS_BUFFER_SIZE_DEFAULT_VALUE = 1024;
 
     /**
-     * <p class="changed_added_2_2">
-=======
      * <p class="changed_added_2_2 changed_modified_4_1">
->>>>>>> d041e575
      * <span class="changed_modified_2_3">When</span> a page is requested, what interval in seconds should the compiler
      * check for changes. If you don't want the compiler to check for changes once the page is compiled, then use a value of
      * -1. Setting a low refresh period helps during development to be able to edit pages in a running application. 
