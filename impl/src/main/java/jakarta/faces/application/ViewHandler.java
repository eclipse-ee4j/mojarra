--- conflicted
+++ resolved
@@ -79,29 +79,7 @@
     public static final String CHARACTER_ENCODING_KEY = "jakarta.faces.request.charset";
 
     /**
-<<<<<<< HEAD
-     * <p class="changed_added_2_2">
-=======
-     * <p class="changed_modified_4_0">
-     * This is not anymore used since removal of support for Jakarta Pages.
-     * </p>
-     * @deprecated Use {@link #FACELETS_SUFFIX_PARAM_NAME} instead.
-     */
-    @Deprecated(since = "4.0", forRemoval = true)
-    public static final String DEFAULT_SUFFIX_PARAM_NAME = "jakarta.faces.DEFAULT_SUFFIX";
-
-    /**
-     * <p class="changed_modified_4_0">
-     * This is not anymore used since removal of support for Jakarta Pages.
-     * </p>
-     * @deprecated Use {@link #DEFAULT_FACELETS_SUFFIX} instead.
-     */
-    @Deprecated(since = "4.0", forRemoval = true)
-    public static final String DEFAULT_SUFFIX = ".xhtml";
-
-    /**
      * <p class="changed_added_2_2 changed_modified_4_1">
->>>>>>> 24724c7d
      * If this param is set, and calling toLowerCase().equals("true") on a String representation of its value returns true,
      * the runtime must ensure that any XML comments in the Facelets source page are not delivered to the client.
      * </p>
