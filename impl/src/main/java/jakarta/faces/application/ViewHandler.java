/*
 * Copyright (c) 1997, 2020 Oracle and/or its affiliates. All rights reserved.
 *
 * This program and the accompanying materials are made available under the
 * terms of the Eclipse Public License v. 2.0, which is available at
 * http://www.eclipse.org/legal/epl-2.0.
 *
 * This Source Code may also be made available under the following Secondary
 * Licenses when the conditions for such availability set forth in the
 * Eclipse Public License v. 2.0 are satisfied: GNU General Public License,
 * version 2 with the GNU Classpath Exception, which is available at
 * https://www.gnu.org/software/classpath/license.html.
 *
 * SPDX-License-Identifier: EPL-2.0 OR GPL-2.0 WITH Classpath-exception-2.0
 */

package jakarta.faces.application;

import static java.util.Collections.emptySet;
import static java.util.Collections.unmodifiableSet;

import java.io.IOException;
import java.io.UnsupportedEncodingException;
import java.util.List;
import java.util.Locale;
import java.util.Map;
import java.util.Set;
import java.util.logging.Logger;
import java.util.stream.Stream;

import jakarta.faces.FacesException;
import jakarta.faces.component.UIComponent;
import jakarta.faces.component.UIViewRoot;
import jakarta.faces.context.ExternalContext;
import jakarta.faces.context.FacesContext;
import jakarta.faces.push.PushContext;
import jakarta.faces.view.ViewDeclarationLanguage;

/**
 * <p>
 * <strong><span class="changed_modified_2_0 changed_modified_2_1 changed_modified_2_2 changed_modified_2_3">
 * ViewHandler</span></strong> is the pluggablity mechanism for allowing implementations of or applications using the
 * JJakarta Faces specification to provide their own handling of the activities in the <em>Render Response</em>
 * and <em>Restore View</em> phases of the request processing lifecycle.
 *
 * This allows for implementations to support different response generation technologies, as well as alternative
 * strategies for saving and restoring the state of each view.
 *
 * <span class="changed_added_2_0">An implementation of this class must be thread-safe.</span>
 * </p>
 *
 * <p>
 * Please see {@link StateManager} for information on how the <code>ViewHandler</code> interacts the
 * {@link StateManager}.
 * </p>
 *
 * <p class="changed_added_2_0">
 * Version 2 of the specification formally introduced the concept of <em>View Declaration Language</em>. A View
 * Declaration Language (VDL) is a syntax used to declare user interfaces comprised of instances of Jakarta Faces
 * {@link UIComponent}s. Any of the responsibilities of the <code>ViewHandler</code> that specifically deal with the VDL
 * sub-system are now the domain of the VDL implementation. These responsibilities are defined on the
 * {@link ViewDeclarationLanguage} class. The <code>ViewHandler</code> provides {@link #getViewDeclarationLanguage} as a
 * convenience method to access the VDL implementation given a <code>viewId</code>.
 * </p>
 *
 */
public abstract class ViewHandler {

    private static final Logger log = Logger.getLogger("jakarta.faces.application");

    // ------------------------------------------------------ Manifest Constants

    /**
     * <p>
     * The key, in the session's attribute set, under which the response character encoding may be stored and retrieved.
     * </p>
     *
     */
    public static final String CHARACTER_ENCODING_KEY = "jakarta.faces.request.charset";

    /**
<<<<<<< HEAD
     * <p>
     * <span class="changed_modified_2_0">Allow</span> the web application to define a
     * <span class="changed_modified_2_0">list of alternate suffixes</span> for pages containing Jakarta Faces
     * content. <span class="changed_modified_2_0">This list is a space separated list of values of the form
     * <i><code>.&lt;extension&gt;</code></i>. The first physical resource whose extension matches one of the configured
     * extensions will be the suffix used to create the view ID.</span> If this init parameter is not specified, the default
     * value is taken from the value of the constant {@link #DEFAULT_SUFFIX}.
=======
     * <p class="changed_modified_4_0">
     * This is not anymore used since removal of support for Jakarta Pages.
>>>>>>> 6949ee17
     * </p>
     * @deprecated Use {@link #FACELETS_SUFFIX_PARAM_NAME} instead.
     */
    @Deprecated(since = "4.0", forRemoval = true)
    public static final String DEFAULT_SUFFIX_PARAM_NAME = "jakarta.faces.DEFAULT_SUFFIX";

    /**
     * <p class="changed_modified_4_0">
     * This is not anymore used since removal of support for Jakarta Pages.
     * </p>
     * @deprecated Use {@link #DEFAULT_FACELETS_SUFFIX} instead.
     */
    @Deprecated(since = "4.0", forRemoval = true)
    public static final String DEFAULT_SUFFIX = ".xhtml";

    /**
     * <p class="changed_added_2_2">
     * If this param is set, and calling toLowerCase().equals("true") on a String representation of its value returns true,
     * the runtime must ensure that any XML comments in the Facelets source page are not delivered to the client. The
     * runtime must also consider the facelets.SKIP_COMMENTS param name as an alias to this param name for backwards
     * compatibility with existing facelets tag libraries.
     * </p>
     *
     * @since 2.0
     */
    public static final String FACELETS_SKIP_COMMENTS_PARAM_NAME = "jakarta.faces.FACELETS_SKIP_COMMENTS";

    /**
     * <p class="changed_added_2_0">
<<<<<<< HEAD
     * Allow the web application to define an alternate suffix for Facelet based XHTML pages containing Jakarta Faces
     * content. If this init parameter is not specified, the default value is taken from the value of the constant
=======
     * Allow the web application to define <span class="changed_modified_4_0">a list of alternate suffixes</span> for Facelet based XHTML pages containing Jakarta Server Faces
     * content. <span class="changed_added_4_0">This list is a space separated list of values of the form
     * <i><code>.&lt;extension&gt;</code></i>. The first physical resource whose extension matches one of the configured
     * extensions will be the suffix used to create the view ID.</span> If this init parameter is not specified, the default value is taken from the value of the constant
>>>>>>> 6949ee17
     * {@link #DEFAULT_FACELETS_SUFFIX}
     * </p>
     *
     * @since 2.0
     */
    public static final String FACELETS_SUFFIX_PARAM_NAME = "jakarta.faces.FACELETS_SUFFIX";

    /**
     * <p class="changed_added_2_0">
     * The value to use for the default extension for Facelet based XHTML pages if the webapp is using url extension
     * mapping.
     * </p>
     *
     * @since 2.0
     */
    public static final String DEFAULT_FACELETS_SUFFIX = ".xhtml";

    /**
     * <p class="changed_added_2_0">
     * Allow the web application to define a semicolon (;) separated list of strings that is used to forcibly declare that
     * certain pages in the application must be interpreted as using Facelets, regardless of their extension. Each entry in
     * the semicolon (;) separated list of strings is either a file extension, as in <code>*.xhtml</code>, or a resource
     * prefix (starting with '/' and interpreted as relative to the web application root), as in <code>/user/*</code>. The
     * latter class of entry can also take the form of <code>/&lt;filename&gt;.&lt;extension&gt;*</code> such as
     * <code>/login.jsp*</code>.
     * </p>
     *
     * @since 2.0
     */
    public static final String FACELETS_VIEW_MAPPINGS_PARAM_NAME = "jakarta.faces.FACELETS_VIEW_MAPPINGS";

    /**
     * <p class="changed_added_2_2">
     * The buffer size to set on the response when the ResponseWriter is generated. By default the value is 1024. A value of
     * -1 will not assign a buffer size on the response. This should be increased if you are using development mode in order
     * to guarantee that the response isn't partially rendered when an error is generated. The runtime must also consider
     * the facelets.BUFFER_SIZE param name as an alias to this param name for backwards compatibility with existing facelets
     * tag libraries.
     * </p>
     *
     * @since 2.0
     */
    public static final String FACELETS_BUFFER_SIZE_PARAM_NAME = "jakarta.faces.FACELETS_BUFFER_SIZE";

    /**
     * <p class="changed_added_2_2">
     * <span class="changed_modified_2_3">When</span> a page is requested, what interval in seconds should the compiler
     * check for changes. If you don't want the compiler to check for changes once the page is compiled, then use a value of
     * -1. Setting a low refresh period helps during development to be able to edit pages in a running application.The
     * runtime must also consider the facelets.REFRESH_PERIOD param name as an alias to this param name for backwards
     * compatibility with existing facelets tag libraries. <span class="changed_added_2_3">If
     * {@link jakarta.faces.application.ProjectStage} is set to {@code Production} and this value is not otherwise
     * specified, the runtime must act as if it is set to -1.</span>
     * </p>
     *
     * @since 2.0
     */
    public static final String FACELETS_REFRESH_PERIOD_PARAM_NAME = "jakarta.faces.FACELETS_REFRESH_PERIOD";

    /**
     * <p class="changed_added_2_2">
     * If this param is set, the runtime must interpret it as a semicolon (;) separated list of paths, starting with "/"
     * (without the quotes). The runtime must interpret each entry in the list as a path relative to the web application
     * root and interpret the file found at that path as a facelet tag library, conforming to the facelet taglibrary schema
     * and expose the tags therein according to Section "Facelet Tag Library mechanism". The runtime must also consider the
     * facelets.LIBRARIES param name as an alias to this param name for backwards compatibility with existing facelets tag
     * libraries.
     * </p>
     *
     *
     * @since 2.0
     */
    public static final String FACELETS_LIBRARIES_PARAM_NAME = "jakarta.faces.FACELETS_LIBRARIES";

    /**
     * <p class="changed_added_2_2">
     * A semicolon (;) delimitted list of class names of type jakarta.faces.view.facelets.TagDecorator, with a no-argument
     * constructor. These decorators will be loaded when the first request for a Facelets VDL view hits the ViewHandler for
     * page compilation.The runtime must also consider the facelets.DECORATORS param name as an alias to this param name for
     * backwards compatibility with existing facelets tag libraries.
     * </p>
     *
     * @since 2.0
     */
    public static final String FACELETS_DECORATORS_PARAM_NAME = "jakarta.faces.FACELETS_DECORATORS";


    // ---------------------------------------------------------- Public Methods

    /**
     *
     * <p>
     * <span class="changed_modified_2_0">Initialize</span> the view for the request processing lifecycle.
     * </p>
     *
     * <p>
     * This method must be called at the beginning of the <em>Restore View Phase</em> of the Request Processing Lifecycle.
     * It is responsible for performing any per-request initialization necessary to the operation of the lifycecle.
     * </p>
     *
     * <p class="changed_modified_2_0">
     * The default implementation must perform the following actions. If {@link ExternalContext#getRequestCharacterEncoding}
     * returns <code>null</code>, call {@link #calculateCharacterEncoding} and pass the result, if non-<code>null</code>,
     * into the {@link ExternalContext#setRequestCharacterEncoding} method. If
     * {@link ExternalContext#getRequestCharacterEncoding} returns non-<code>null</code> take no action.
     * </p>
     *
     * @param context the Faces context.
     * @throws FacesException if a problem occurs setting the encoding, such as the
     * <code>UnsupportedEncodingException</code> thrown by the underlying Jakarta Servlet or Portlet technology when the
     * encoding is not supported.
     *
     */
    public void initView(FacesContext context) throws FacesException {
        String encoding = context.getExternalContext().getRequestCharacterEncoding();
        if (encoding != null) {
            return;
        }

        encoding = calculateCharacterEncoding(context);
        if (encoding != null) {
            try {
                context.getExternalContext().setRequestCharacterEncoding(encoding);
            } catch (UnsupportedEncodingException e) {
                String message = "Can't set encoding to: " + encoding + " Exception:" + e.getMessage();
                log.fine(message);

                throw new FacesException(message, e);
            }
        }
    }

    /**
     * <p>
     * <span class="changed_modified_2_0">Perform</span> whatever actions are required to restore the view associated with
     * the specified {@link FacesContext} and <code>viewId</code>. It may delegate to the <code>restoreView</code> of the
     * associated {@link StateManager} to do the actual work of restoring the view. If there is no available state for the
     * specified <code>viewId</code>, return <code>null</code>.
     * </p>
     *
     * <p class="changed_added_2_0">
     * Otherwise, the default implementation must obtain a reference to the {@link ViewDeclarationLanguage} for this
     * <code>viewId</code> and call its {@link ViewDeclarationLanguage#restoreView} method, returning the result and not
     * swallowing any exceptions thrown by that method.
     * </p>
     *
     * @param context {@link FacesContext} for the current request
     * @param viewId the view identifier for the current request
     * @return the restored view root, or <b>null</b>.
     * @throws NullPointerException if <code>context</code> is <code>null</code>
     * @throws FacesException if a Jakarta Servlet error occurs
     */
    public abstract UIViewRoot restoreView(FacesContext context, String viewId);

    /**
     * <p>
     * <strong class="changed_modified_2_0">Create</strong> and return a new {@link UIViewRoot} instance initialized with
     * information from the argument <code>FacesContext</code> and <code>viewId</code>.
     * <span class="changed_modified_2_0">Locate the {@link ViewDeclarationLanguage} implementation for the VDL used in the
     * view. The argument <code>viewId</code> must be converted to a physical <code>viewId</code> that can refer to an
     * actual resource suitable for use by the <code>ViewDeclarationLanguage</code>
     * {@link ViewDeclarationLanguage#createView}, which must be called by this method.</span>
     *
     * @param context the Faces context.
     * @param viewId the view id.
     * @throws NullPointerException if <code>context</code> is <code>null</code>
     *
     * @return the viewroot.
     */
    public abstract UIViewRoot createView(FacesContext context, String viewId);

    /**
     * <p>
     * <span class="changed_modified_2_0">Perform</span> whatever actions are required to render the response view to the
     * response object associated with the current {@link FacesContext}.
     * </p>
     *
     * <p class="changed_added_2_0">
     * Otherwise, the default implementation must obtain a reference to the {@link ViewDeclarationLanguage} for the
     * <code>viewId</code> of the argument <code>viewToRender</code> and call its {@link ViewDeclarationLanguage#renderView}
     * method, returning the result and not swallowing any exceptions thrown by that method.
     * </p>
     *
     * @param context {@link FacesContext} for the current request
     * @param viewToRender the view to render
     *
     * @throws IOException if an input/output error occurs
     * @throws NullPointerException if <code>context</code> or <code>viewToRender</code> is <code>null</code>
     * @throws FacesException if a Jakarta Servlet error occurs
     */
    public abstract void renderView(FacesContext context, UIViewRoot viewToRender) throws IOException, FacesException;

    /**
     * <p>
     * Returns an appropriate {@link Locale} to use for this and subsequent requests for the current client.
     * </p>
     *
     * @param context {@link FacesContext} for the current request
     * @return the locale.
     * @throws NullPointerException if <code>context</code> is <code>null</code>
     */
    public abstract Locale calculateLocale(FacesContext context);

    /**
     * <p>
     * Returns the correct character encoding to be used for this request.
     * </p>
     *
     * <p>
     * The following algorithm is employed.
     * </p>
     *
     * <ul>
     *
     * <li>
     * <p>
     * Examine the <code>Content-Type</code> request header. If it has a <code>charset</code> parameter, extract it and
     * return that as the encoding.
     * </p>
     * </li>
     *
     * <li>
     * <p>
     * If no <code>charset</code> parameter was found, check for the existence of a session by calling
     * {@link ExternalContext#getSession(boolean)} passing <code>false</code> as the argument. If that method returns
     * <code>true</code>, get the session Map by calling {@link ExternalContext#getSessionMap} and look for a value under
     * the key given by the value of the symbolic constant {@link ViewHandler#CHARACTER_ENCODING_KEY}. If present, return
     * the value, converted to String.
     * </p>
     * </li>
     *
     * <li>
     * <p>
     * Otherwise, return <code>null</code>
     * </p>
     * </li>
     *
     * </ul>
     *
     * @param context the Faces context.
     * @return the character encoding, or <code>null</code>
     * @since 1.2
     */
    public String calculateCharacterEncoding(FacesContext context) {
        ExternalContext extContext = context.getExternalContext();
        Map<String, String> headerMap = extContext.getRequestHeaderMap();
        String contentType = headerMap.get("Content-Type");
        String charEnc = null;

        // Look for a charset in the Content-Type header first.
        if (contentType != null) {

            // See if this header had a charset
            String charsetStr = "charset=";
            int len = charsetStr.length();
            int idx = contentType.indexOf(charsetStr);

            // If we have a charset in this Content-Type header AND it
            // has a non-zero length.
            if (idx != -1 && idx + len < contentType.length()) {
                charEnc = contentType.substring(idx + len);
            }
        }

        // failing that, look in the session for a previously saved one
        if (charEnc == null) {
            if (extContext.getSession(false) != null) {
                charEnc = (String) extContext.getSessionMap().get(CHARACTER_ENCODING_KEY);
            }
        }

        return charEnc;
    }

    /**
     * <p>
     * Return an appropriate <code>renderKitId</code> for this and subsequent requests from the current client. It is an
     * error for this method to return <code>null</code>.
     * </p>
     *
     * <p>
     * The default return value is {@link jakarta.faces.render.RenderKitFactory#HTML_BASIC_RENDER_KIT}.
     * </p>
     *
     * @param context {@link FacesContext} for the current request
     * @return the render kit id.
     * @throws NullPointerException if <code>context</code> is <code>null</code>
     */
    public abstract String calculateRenderKitId(FacesContext context);

    /**
     * <p class="changed_added_2_0">
     * Derive and return the viewId from the current request, or the argument input by following the algorithm defined in
     * specification section 7.6.2.
     * </p>
     *
     * <p class="changed_added_2_3">
     * This method should work correctly when the FacesServlet is invoked via either a <code>path mapping</code>,
     * <code>extension mapping</code> or an <code>exact match</code> (mapping) as defined by Servlet.12.2. Note that
     * <code>path mapping</code> is also commonly known as prefix mapping (e.g. "/faces/*") and
     * <code>extension mapping</code> as suffix mapping (e.g. "*.xhtml"). An <code>exact match</code> is possible where
     * there's a servlet mapping with an exact URL pattern such as "/foo".
     * </p>
     *
     * <p>
     * The default implementation of this method simply returns requestViewId unchanged.
     * </p>
     *
     * @param context the <code>FacesContext</code> for this request
     *
     * @param requestViewId the <code>viewId</code> to derive,
     * @return the derived view id.
     * @since 2.0
     */
    public String deriveViewId(FacesContext context, String requestViewId) {
        return requestViewId;
    }

    /**
     * <p class="changed_added_2_1">
     * Derive and return the viewId from the current request, or the argument input by following the algorithm defined in
     * specification section 7.6.2. Note that unlike <code>deriveViewId()</code>, this method does not require that a
     * physical view be present.
     * </p>
     *
     * <p class="changed_added_2_3">
     * This method should work correctly when the FacesServlet is invoked via either a <code>path mapping</code>,
     * <code>extension mapping</code> or an <code>exact match</code> (mapping) as defined by Servlet.12.2. Note that
     * <code>path mapping</code> is also commonly known as prefix mapping (e.g. "/faces/*") and
     * <code>extension mapping</code> as suffix mapping (e.g. "*.xhtml"). An <code>exact match</code> is possible where
     * there's a servlet mapping with an exact URL pattern such as "/foo".
     * </p>
     *
     * <p>
     * The default implementation of this method simply returns requestViewId unchanged.
     * </p>
     *
     * @param context the <code>FacesContext</code> for this request
     *
     * @param requestViewId the <code>viewId</code> to derive,
     * @return the derived logical view id.
     * @since 2.1
     */
    public String deriveLogicalViewId(FacesContext context, String requestViewId) {
        return requestViewId;
    }

    /**
     * <p class="changed_modified_2_0">
     * <span class="changed_modified_2_2">If</span> the value returned from this method is used as the <code>file</code>
     * argument to the four-argument constructor for <code>java.net.URL</code> (assuming appropriate values are used for the
     * first three arguments), then a client making a request to the <code>toExternalForm()</code> of that <code>URL</code>
     * will select the argument <code>viewId</code> for traversing the Jakarta Faces lifecycle. Please see section
     * 7.6.2 for the complete specification, <span class="changed_added_2_2">especially for details related to view
     * protection using the {@link jakarta.faces.render.ResponseStateManager#NON_POSTBACK_VIEW_TOKEN_PARAM}
     * </span><span class="changed_added_2_3"> and the behavior when the current request is to a URL for which the
     * FacesServlet has an exact mapping as defined by Servlet.12.2</span>.
     * </p>
     *
     *
     * @param context {@link FacesContext} for this request
     * @param viewId View identifier of the desired view
     *
     * @throws IllegalArgumentException if <code>viewId</code> is not valid for this <code>ViewHandler</code>, or does not
     * start with "/".
     * @throws NullPointerException if <code>context</code> or <code>viewId</code> is <code>null</code>.
     *
     * @return the action url.
     */
    public abstract String getActionURL(FacesContext context, String viewId);

    /**
     * <p class="changed_added_2_0">
     * Return a Jakarta Faces action URL derived from the <code>viewId</code> argument that is suitable to be used by
     * the {@link NavigationHandler} to issue a redirect request to the URL using a NonFaces request. Compliant
     * implementations must implement this method as specified in section 7.6.2. The default implementation simply calls
     * through to {@link #getActionURL}, passing the arguments <code>context</code> and <code>viewId</code>.
     * </p>
     *
     * @param context The FacesContext processing this request
     * @param viewId The view identifier of the target page
     * @param parameters A mapping of parameter names to one or more values
     * @param includeViewParams A flag indicating whether view parameters should be encoded into this URL
     * @return the redirect URL.
     * @since 2.0
     */
    public String getRedirectURL(FacesContext context, String viewId, Map<String, List<String>> parameters, boolean includeViewParams) {
        return getActionURL(context, viewId);
    }

    /**
     * <p class="changed_added_2_0">
     * Return a Jakarta Faces action URL derived from the viewId argument that is suitable to be used as the target
     * of a link in a Jakarta Faces response. Compliant implementations must implement this method as specified in
     * section 7.6.2. The default implementation simply calls through to {@link #getActionURL}, passing the arguments
     * <code>context</code> and <code>viewId</code>.
     * </p>
     *
     * @param context The FacesContext processing this request
     * @param viewId The view identifier of the target page
     * @param parameters A mapping of parameter names to one or more values
     * @param includeViewParams A flag indicating whether view parameters should be encoded into this URL
     *
     * @return the bookmarkable URL.
     *
     * @since 2.0
     */
    public String getBookmarkableURL(FacesContext context, String viewId, Map<String, List<String>> parameters, boolean includeViewParams) {
        return getActionURL(context, viewId);
    }

    /**
     * <p class="changed_modified_2_0">
     * If the value returned from this method is used as the <code>file</code> argument to the four-argument constructor for
     * <code>java.net.URL</code> (assuming appropriate values are used for the first three arguments), then a client making
     * a request to the <code>toExternalForm()</code> of that <code>URL</code> will select the argument <code>path</code>
     * for direct rendering. If the specified path starts with a slash, it must be treated as context relative; otherwise,
     * it must be treated as relative to the action URL of the current view.
     * </p>
     *
     * @param context {@link FacesContext} for the current request
     * @param path Resource path to convert to a URL
     *
     * @throws IllegalArgumentException if <code>viewId</code> is not valid for this <code>ViewHandler</code>.
     * @throws NullPointerException if <code>context</code> or <code>path</code> is <code>null</code>.
     *
     * @return the resource URL.
     */
    public abstract String getResourceURL(FacesContext context, String path);

    /**
     * <p class="changed_added_2_3">
     * If the value returned from this method is used as the <code>file</code> argument to the four-argument constructor for
     * <code>java.net.URL</code> (assuming appropriate values are used for the first three arguments), then a client making
     * a push handshake request to the <code>toExternalForm()</code> of that <code>URL</code> will select the argument
     * <code>channel</code> for connecting the websocket push channel in the current view. It must match the
     * {@link PushContext#URI_PREFIX} of the endpoint.
     * </p>
     *
     * @param context {@link FacesContext} for the current request.
     * @param channel The channel name of the websocket.
     *
     * @throws NullPointerException if <code>context</code> or <code>channel</code> is <code>null</code>.
     *
     * @return the websocket URL.
     * @see PushContext#URI_PREFIX
     */
    public abstract String getWebsocketURL(FacesContext context, String channel);

    /**
     * <p class="changed_added_2_2">
     * Return an unmodifiable <code>Set</code> of the protected views currently known to this <code>ViewHandler</code>
     * instance. Compliant implementations must return a <code>Set</code> that is the concatenation of the contents of all
     * the <code>&lt;url-pattern&gt;</code> elements within all the <code>&lt;protected-views&gt;</code> in all of the
     * application configuration resources in the current application. The runtime must support calling this method at any
     * time after application startup. The default implementation returns an unmodifiable empty <code>Set</code>.
     * </p>
     *
     * @return the unmodifiable set of protected views.
     * @since 2.2
     */
    public Set<String> getProtectedViewsUnmodifiable() {
        return unmodifiableSet(emptySet());
    }

    /**
     * <p class="changed_added_2_2">
     * Add the argument <code>urlPattern</code> to the thread safe <code>Set</code> of protected views for this application.
     * Compliant implementations make it so a subsequent call to {@link #getProtectedViewsUnmodifiable} contains the
     * argument. The runtime must support calling this method at any time after application startup. The default
     * implementation takes no action.
     * </p>
     *
     * @param urlPattern the url-pattern to add.
     *
     * @since 2.2
     */
    public void addProtectedView(String urlPattern) {

    }

    /**
     * <p class="changed_added_2_2">
     * Remove the argument <code>urlPattern</code> from the thread safe <code>Set</code> of protected views for this
     * application, if present in the <code>Set</code>. If the argument <code>urlPattern</code> is not present in the
     * <code>Set</code>, this method has no effect. Compliant implementations must make it so a subsequent call to
     * {@link #getProtectedViewsUnmodifiable} does not contain the argument. The runtime must support calling this method at
     * any time after application startup. Returns <code>true</code> if this <code>Set</code> contained the argument. The
     * default implementation takes no action and returns <code>false</code>.
     * </p>
     *
     * @param urlPattern the url-pattern to remove.
     * @return <code>true</code> if in the <code>Set</code>, <code>false</code> otherwise.
     * @since 2.2
     */
    public boolean removeProtectedView(String urlPattern) {
        return false;
    }

    /**
     * <p class="changed_added_2_0">
     * <span class="changed_modified_2_1">Return</span> the {@link ViewDeclarationLanguage} instance used for this
     * <code>ViewHandler</code> instance.
     * </p>
     *
     * <div class="changed_added_2_0">
     *
     * <p>
     * The default implementation must use
     * {@link jakarta.faces.view.ViewDeclarationLanguageFactory#getViewDeclarationLanguage} to obtain the appropriate
     * <code>ViewDeclarationLanguage</code> implementation for the argument <code>viewId</code>. Any exceptions thrown as a
     * result of invoking that method must not be swallowed.
     * </p>
     *
     * <p>
     * The default implementation of this method returns null.
     * </p>
     *
     * </div>
     *
     * @param context the <code>FacesContext</code> for this request.
     *
     * @param viewId <span class="changed_modified_2_1">the logical view id, as returned from {@link #deriveLogicalViewId}
     * for which the <code>ViewDeclarationLanguage</code> should be returned.</span>
     * @return the ViewDeclarationLanguage, or <b>null</b>.
     * @since 2.0
     */
    public ViewDeclarationLanguage getViewDeclarationLanguage(FacesContext context, String viewId) {
        return null;
    }

    /**
     * <p class="changed_added_2_3">
     * Return a {@code Stream} possibly lazily populated by walking the view trees of every active
     * {@link ViewDeclarationLanguage} rooted at a given initial path. The view tree of every
     * {@link ViewDeclarationLanguage} is individually traversed <em>breadth-first</em> as per the contract of
     * {@link ViewDeclarationLanguage#getViews(FacesContext, String, int, ViewVisitOption...)}. The elements in the stream
     * are <em>logical</em> view ids.
     * </p>
     *
     * <p>
     * The {@code maxDepth} parameter is the maximum depth of directory levels to visit for each
     * {@code ViewDeclarationLanguage} <em>beyond the initial path</em>, which is always visited. The value is relative to
     * the root ({@code /}), not to the given initial path. E.g. given {@code maxDepth} = {@code 3} and initial path
     * {@code /foo/}, visiting will proceed up to {@code /foo/bar/}, where {@code /} counts as depth {@code 1},
     * {@code /foo/} as depth {@code 2} and {@code /foo/bar/} as depth {@code 3}. A value lower or equal to the depth of the
     * initial path means that only the initial path is visited. A value of {@link Integer#MAX_VALUE MAX_VALUE} may be used
     * to indicate that all levels should be visited.
     *
     * <p>
     * In case more than one active {@code ViewDeclarationLanguage} is present, the order in which view ids from each
     * {@code ViewDeclarationLanguage} appear in the stream is undetermined, except for the guarantee that every individual
     * {@code ViewDeclarationLanguage} is traversed <em>breadth-first</em>.
     *
     * @param facesContext The {@link FacesContext} for this request.
     * @param path The initial path from which to start looking for view ids.
     * @param maxDepth The absolute maximum depth of nested directories to visit counted from the root ({@code /}).
     * @param options The options to influence the traversal. See {@link ViewVisitOption} for details on those.
     *
     * @return the {@link Stream} of view ids
     *
     * @since 2.3
     */
    public Stream<String> getViews(FacesContext facesContext, String path, int maxDepth, ViewVisitOption... options) {
        return Stream.empty();
    }

    /**
     * <p class="changed_added_2_3">
     * Return a {@code Stream} possibly lazily populated by walking the view trees of every active
     * {@link ViewDeclarationLanguage} rooted at a given initial path. The view tree of every
     * {@link ViewDeclarationLanguage} is individually traversed <em>breadth-first</em> as per the contract of
     * {@link ViewDeclarationLanguage#getViews(FacesContext, String, int, ViewVisitOption...)}. The elements in the stream
     * are <em>logical</em> view ids.
     * </p>
     *
     * <p>
     * This method works as if invoking it were equivalent to evaluating the expression: <blockquote>
     *
     * <pre>
     * getViews(facesContext, start, Integer.MAX_VALUE, options)
     * </pre>
     *
     * </blockquote> Put differently, it visits all levels of the view tree.
     *
     * <p>
     * In case more than one active {@code ViewDeclarationLanguage} is present, the order in which view ids from each
     * {@code ViewDeclarationLanguage} appear in the stream is undetermined, except for the guarantee that every individual
     * {@code ViewDeclarationLanguage} is traversed <em>breadth-first</em>.
     *
     * @param facesContext The {@link FacesContext} for this request.
     * @param path The initial path from which to start looking for view ids.
     * @param options The options to influence the traversal. See {@link ViewVisitOption} for details on those.
     *
     * @return the {@link Stream} of view ids
     *
     * @since 2.3
     */
    public Stream<String> getViews(FacesContext facesContext, String path, ViewVisitOption... options) {
        return Stream.empty();
    }

    /**
     * <p>
     * Take any appropriate action to either immediately write out the current state information (by calling
     * {@link StateManager#writeState}, or noting where state information should later be written.
     * </p>
     *
     * <p class="changed_added_2_0">
     * This method must do nothing if the current request is an <code>Ajax</code> request. When responding to
     * <code>Ajax</code> requests, the state is obtained by calling {@link StateManager#getViewState} and then written into
     * the <code>Ajax</code> response during final encoding <span class="changed_modified_2_3">
     * ({@link jakarta.faces.context.PartialViewContext#processPartial(jakarta.faces.event.PhaseId)}) </span>.
     * </p>
     *
     * @param context {@link FacesContext} for the current request
     *
     * @throws IOException if an input/output error occurs
     * @throws NullPointerException if <code>context</code> is <code>null</code>
     */
    public abstract void writeState(FacesContext context) throws IOException;

}<|MERGE_RESOLUTION|>--- conflicted
+++ resolved
@@ -40,7 +40,7 @@
  * <p>
  * <strong><span class="changed_modified_2_0 changed_modified_2_1 changed_modified_2_2 changed_modified_2_3">
  * ViewHandler</span></strong> is the pluggablity mechanism for allowing implementations of or applications using the
- * JJakarta Faces specification to provide their own handling of the activities in the <em>Render Response</em>
+ * Jakarta Faces specification to provide their own handling of the activities in the <em>Render Response</em>
  * and <em>Restore View</em> phases of the request processing lifecycle.
  *
  * This allows for implementations to support different response generation technologies, as well as alternative
@@ -79,18 +79,8 @@
     public static final String CHARACTER_ENCODING_KEY = "jakarta.faces.request.charset";
 
     /**
-<<<<<<< HEAD
-     * <p>
-     * <span class="changed_modified_2_0">Allow</span> the web application to define a
-     * <span class="changed_modified_2_0">list of alternate suffixes</span> for pages containing Jakarta Faces
-     * content. <span class="changed_modified_2_0">This list is a space separated list of values of the form
-     * <i><code>.&lt;extension&gt;</code></i>. The first physical resource whose extension matches one of the configured
-     * extensions will be the suffix used to create the view ID.</span> If this init parameter is not specified, the default
-     * value is taken from the value of the constant {@link #DEFAULT_SUFFIX}.
-=======
      * <p class="changed_modified_4_0">
      * This is not anymore used since removal of support for Jakarta Pages.
->>>>>>> 6949ee17
      * </p>
      * @deprecated Use {@link #FACELETS_SUFFIX_PARAM_NAME} instead.
      */
@@ -120,15 +110,10 @@
 
     /**
      * <p class="changed_added_2_0">
-<<<<<<< HEAD
-     * Allow the web application to define an alternate suffix for Facelet based XHTML pages containing Jakarta Faces
-     * content. If this init parameter is not specified, the default value is taken from the value of the constant
-=======
      * Allow the web application to define <span class="changed_modified_4_0">a list of alternate suffixes</span> for Facelet based XHTML pages containing Jakarta Server Faces
      * content. <span class="changed_added_4_0">This list is a space separated list of values of the form
      * <i><code>.&lt;extension&gt;</code></i>. The first physical resource whose extension matches one of the configured
      * extensions will be the suffix used to create the view ID.</span> If this init parameter is not specified, the default value is taken from the value of the constant
->>>>>>> 6949ee17
      * {@link #DEFAULT_FACELETS_SUFFIX}
      * </p>
      *
@@ -153,7 +138,7 @@
      * the semicolon (;) separated list of strings is either a file extension, as in <code>*.xhtml</code>, or a resource
      * prefix (starting with '/' and interpreted as relative to the web application root), as in <code>/user/*</code>. The
      * latter class of entry can also take the form of <code>/&lt;filename&gt;.&lt;extension&gt;*</code> such as
-     * <code>/login.jsp*</code>.
+     * <code>/login.xhtml*</code>.
      * </p>
      *
      * @since 2.0
