--- conflicted
+++ resolved
@@ -224,15 +224,10 @@
                 Map<String, String> additionalParams = cw.getQueryURLParameters(context);
                 if (null != additionalParams) {
                     for (Map.Entry<String, String> cur : additionalParams.entrySet()) {
-<<<<<<< HEAD
                         url.append(PARAMETER_PAIR_SEPARATOR);
                         url.append(cur.getKey()).
                                 append(UrlBuilder.PARAMETER_NAME_VALUE_SEPARATOR).
                                 append(cur.getValue());
-=======
-                        url.append(PARAMETER_NAME_VALUE_SEPARATOR);
-                        url.append(cur.getKey()).append(UrlBuilder.PARAMETER_NAME_VALUE_SEPARATOR).append(cur.getValue());
->>>>>>> 8989882a
                     }
                 }
             }
