--- conflicted
+++ resolved
@@ -225,13 +225,7 @@
                 if (null != additionalParams) {
                     for (Map.Entry<String, String> cur : additionalParams.entrySet()) {
                         url.append(PARAMETER_PAIR_SEPARATOR);
-<<<<<<< HEAD
-                        url.append(cur.getKey()).
-                                append(UrlBuilder.PARAMETER_NAME_VALUE_SEPARATOR).
-                                append(cur.getValue());
-=======
                         url.append(cur.getKey()).append(UrlBuilder.PARAMETER_NAME_VALUE_SEPARATOR).append(cur.getValue());
->>>>>>> bfcfc8e2
                     }
                 }
             }
