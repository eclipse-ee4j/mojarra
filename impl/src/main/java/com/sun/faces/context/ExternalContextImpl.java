/*
 * Copyright (c) 2021 Contributors to Eclipse Foundation.
 * Copyright (c) 1997, 2020 Oracle and/or its affiliates. All rights reserved.
 *
 * This program and the accompanying materials are made available under the
 * terms of the Eclipse Public License v. 2.0, which is available at
 * http://www.eclipse.org/legal/epl-2.0.
 *
 * This Source Code may also be made available under the following Secondary
 * Licenses when the conditions for such availability set forth in the
 * Eclipse Public License v. 2.0 are satisfied: GNU General Public License,
 * version 2 with the GNU Classpath Exception, which is available at
 * https://www.gnu.org/software/classpath/license.html.
 *
 * SPDX-License-Identifier: EPL-2.0 OR GPL-2.0 WITH Classpath-exception-2.0
 */

package com.sun.faces.context;

import static com.sun.faces.RIConstants.PUSH_RESOURCE_URLS_KEY_NAME;
import static com.sun.faces.context.ContextParam.SendPoweredByHeader;
import static com.sun.faces.context.UrlBuilder.PROTOCOL_SEPARATOR;
import static com.sun.faces.context.UrlBuilder.WEBSOCKET_PROTOCOL;
import static com.sun.faces.util.Util.isEmpty;

import java.io.IOException;
import java.io.InputStream;
import java.io.OutputStream;
import java.io.UnsupportedEncodingException;
import java.io.Writer;
import java.net.MalformedURLException;
import java.net.URL;
import java.util.Collections;
import java.util.HashSet;
import java.util.Iterator;
import java.util.List;
import java.util.Locale;
import java.util.Map;
import java.util.Set;
import java.util.logging.Level;
import java.util.logging.Logger;

import com.sun.faces.RIConstants;
import com.sun.faces.config.WebConfiguration;
import com.sun.faces.context.flash.ELFlash;
import com.sun.faces.renderkit.html_basic.ScriptRenderer;
import com.sun.faces.renderkit.html_basic.StylesheetRenderer;
import com.sun.faces.util.CollectionsUtils;
import com.sun.faces.util.FacesLogger;
import com.sun.faces.util.MessageUtils;
import com.sun.faces.util.TypedCollections;
import com.sun.faces.util.Util;

import jakarta.faces.FacesException;
import jakarta.faces.FactoryFinder;
import jakarta.faces.application.ProjectStage;
import jakarta.faces.context.ExternalContext;
import jakarta.faces.context.FacesContext;
import jakarta.faces.context.Flash;
import jakarta.faces.context.FlashFactory;
import jakarta.faces.context.PartialResponseWriter;
import jakarta.faces.context.ResponseWriter;
import jakarta.faces.lifecycle.ClientWindow;
import jakarta.faces.render.ResponseStateManager;
import jakarta.servlet.RequestDispatcher;
import jakarta.servlet.ServletContext;
import jakarta.servlet.ServletException;
import jakarta.servlet.ServletRequest;
import jakarta.servlet.ServletResponse;
import jakarta.servlet.http.Cookie;
import jakarta.servlet.http.HttpServletRequest;
import jakarta.servlet.http.HttpServletResponse;
import jakarta.servlet.http.HttpSession;
import jakarta.servlet.http.PushBuilder;

/**
 * <p>
 * This implementation of {@link ExternalContext} is specific to the servlet implementation.
 */
public class ExternalContextImpl extends ExternalContext {

    private static final Logger LOGGER = FacesLogger.CONTEXT.getLogger();

    private ServletContext servletContext;
    private ServletRequest request;
    private ServletResponse response;
    private ClientWindow clientWindow = null;

    private Map<String, Object> applicationMap = null;
    private Map<String, Object> sessionMap = null;
    private Map<String, Object> requestMap = null;
    private Map<String, String> requestParameterMap = null;
    private Map<String, String[]> requestParameterValuesMap = null;
    private Map<String, String> requestHeaderMap = null;
    private Map<String, String[]> requestHeaderValuesMap = null;
    private Map<String, Object> cookieMap = null;
    private Map<String, String> initParameterMap = null;

    private Flash flash;
    private final boolean distributable;

    private enum PREDEFINED_COOKIE_PROPERTIES {
        domain, maxAge, path, secure, httpOnly, attribute;

        static PREDEFINED_COOKIE_PROPERTIES of(String key) {
            try {
                return valueOf(key);
            }
            catch (IllegalArgumentException ignore) {
                return attribute;
            }
        }
    }

    // we want exactly the UnmodifiableMap.class (which is private) so do not remove the call to Collections.unmodifiableMap(...)
    static final Class theUnmodifiableMapClass = Collections.unmodifiableMap(Collections.emptyMap()).getClass();

    private static final Map<String, String> fallbackContentTypeMap = Map.of(
            "js", ScriptRenderer.DEFAULT_CONTENT_TYPE,
            "css", StylesheetRenderer.DEFAULT_CONTENT_TYPE,
            "properties", "text/plain");

    // ------------------------------------------------------------ Constructors

    public ExternalContextImpl(ServletContext sc, ServletRequest request, ServletResponse response) {

        // Validate the incoming parameters
        Util.notNull("sc", sc);
        Util.notNull("request", request);
        Util.notNull("response", response);

        // Save references to our context, request, and response
        servletContext = sc;
        this.request = request;
        this.response = response;

        boolean enabled = ContextParamUtils.getValue(servletContext, SendPoweredByHeader, Boolean.class);
        if (enabled) {
<<<<<<< HEAD
            ((HttpServletResponse) response).addHeader("X-Powered-By", "Faces/4.0");
=======
            String poweredBy = "Faces";
            String specificationVersion = WebConfiguration.getInstance(sc).getSpecificationVersion();
            if (specificationVersion != null) {
                poweredBy += "/" + specificationVersion;
            }
            ((HttpServletResponse) response).addHeader("X-Powered-By", poweredBy);
>>>>>>> 36bf2a09
        }

        distributable = ContextParamUtils.getValue(servletContext, ContextParam.EnableDistributable, Boolean.class);

    }

    // -------------------------------------------- Methods from ExternalContext

    /**
     * @see ExternalContext#getSession(boolean)
     */
    @Override
    public Object getSession(boolean create) {
        return ((HttpServletRequest) request).getSession(create);
    }

    @Override
    public String getSessionId(boolean create) {
        String id = null;

        final HttpSession session = (HttpSession) getSession(create);
        if (session != null) {
            id = session.getId();
        }

        return id;
    }

    /**
     * @see jakarta.faces.context.ExternalContext#getContext()
     */
    @Override
    public Object getContext() {
        return servletContext;
    }

    /**
     * @see jakarta.faces.context.ExternalContext#getContextName()
     */
    @Override
    public String getContextName() {
        return servletContext.getServletContextName();
    }

    /**
     * @see jakarta.faces.context.ExternalContext#getRequest()
     */
    @Override
    public Object getRequest() {
        return request;
    }

    /**
     * @see ExternalContext#setRequest(Object)
     */
    @Override
    public void setRequest(Object request) {
        if (request instanceof ServletRequest) {
            this.request = (ServletRequest) request;
            requestHeaderMap = null;
            requestHeaderValuesMap = null;
            requestMap = null;
            requestParameterMap = null;
            requestParameterValuesMap = null;
        }
    }

    /**
     * @see ExternalContext#setRequestCharacterEncoding(String)
     */
    @Override
    public void setRequestCharacterEncoding(String encoding) throws UnsupportedEncodingException {
        request.setCharacterEncoding(encoding);
    }

    /**
     * @see jakarta.faces.context.ExternalContext#getResponse()
     */
    @Override
    public Object getResponse() {
        return response;
    }

    /**
     * @see ExternalContext#setResponse(Object)
     */
    @Override
    public void setResponse(Object response) {
        if (response instanceof ServletResponse) {
            this.response = (ServletResponse) response;
        }
    }

    @Override
    public ClientWindow getClientWindow() {
        return clientWindow;
    }

    @Override
    public void setClientWindow(ClientWindow window) {
        clientWindow = window;
    }

    /**
     * @see ExternalContext#setResponseCharacterEncoding(String)
     */
    @Override
    public void setResponseCharacterEncoding(String encoding) {
        response.setCharacterEncoding(encoding);
    }

    /**
     * @see jakarta.faces.context.ExternalContext#getApplicationMap()
     */
    @Override
    public Map<String, Object> getApplicationMap() {
        if (applicationMap == null) {
            applicationMap = new ApplicationMap(servletContext);
        }
        return applicationMap;
    }

    @Override
    public String getApplicationContextPath() {
        return servletContext.getContextPath();
    }

    /**
     * @see jakarta.faces.context.ExternalContext#getSessionMap()
     */
    @Override
    public Map<String, Object> getSessionMap() {
        if (sessionMap == null) {
            if (distributable) {
                sessionMap = new AlwaysPuttingSessionMap((HttpServletRequest) request, FacesContext.getCurrentInstance().getApplication().getProjectStage());
            } else {
                sessionMap = new SessionMap((HttpServletRequest) request, FacesContext.getCurrentInstance().getApplication().getProjectStage());
            }
        }
        return sessionMap;
    }

    /**
     * @see jakarta.faces.context.ExternalContext#getRequestMap()
     */
    @Override
    public Map<String, Object> getRequestMap() {
        if (requestMap == null) {
            requestMap = new RequestMap(request);
        }
        return requestMap;
    }

    /**
     * @see jakarta.faces.context.ExternalContext#getRequestHeaderMap()
     */
    @Override
    public Map<String, String> getRequestHeaderMap() {
        if (null == requestHeaderMap) {
            requestHeaderMap = Collections.unmodifiableMap(new RequestHeaderMap((HttpServletRequest) request));
        }
        return requestHeaderMap;
    }

    /**
     * @see jakarta.faces.context.ExternalContext#getRequestHeaderValuesMap()
     */
    @Override
    public Map<String, String[]> getRequestHeaderValuesMap() {
        if (null == requestHeaderValuesMap) {
            requestHeaderValuesMap = Collections.unmodifiableMap(new RequestHeaderValuesMap((HttpServletRequest) request));
        }
        return requestHeaderValuesMap;
    }

    /**
     * @see jakarta.faces.context.ExternalContext#getRequestCookieMap()
     */
    @Override
    public Map<String, Object> getRequestCookieMap() {
        if (null == cookieMap) {
            cookieMap = Collections.unmodifiableMap(new RequestCookieMap((HttpServletRequest) request));
        }
        return cookieMap;
    }

    /**
     * @see jakarta.faces.context.ExternalContext#getInitParameterMap()
     */
    @Override
    public Map<String, String> getInitParameterMap() {
        if (null == initParameterMap) {
            initParameterMap = Collections.unmodifiableMap(new InitParameterMap(servletContext));
        }
        return initParameterMap;
    }

    /**
     * @see jakarta.faces.context.ExternalContext#getRequestParameterMap()
     */
    @Override
    public Map<String, String> getRequestParameterMap() {
        if (null == requestParameterMap) {
            requestParameterMap = Collections.unmodifiableMap(new RequestParameterMap(request));
        }
        return requestParameterMap;
    }

    /**
     * @see jakarta.faces.context.ExternalContext#getRequestParameterValuesMap()
     */
    @Override
    public Map<String, String[]> getRequestParameterValuesMap() {
        if (null == requestParameterValuesMap) {
            requestParameterValuesMap = Collections.unmodifiableMap(new RequestParameterValuesMap(request));
        }
        return requestParameterValuesMap;
    }

    /**
     * @see jakarta.faces.context.ExternalContext#getRequestParameterNames()
     */
    @Override
    public Iterator<String> getRequestParameterNames() {
        return CollectionsUtils.unmodifiableIterator( request.getParameterNames() );
    }

    /**
     * @see jakarta.faces.context.ExternalContext#getRequestLocale()
     */
    @Override
    public Locale getRequestLocale() {
        return request.getLocale();
    }

    /**
     * @see jakarta.faces.context.ExternalContext#getRequestLocales()
     */
    @Override
    public Iterator<Locale> getRequestLocales() {
        return CollectionsUtils.unmodifiableIterator(request.getLocales());
    }

    /**
     * @see jakarta.faces.context.ExternalContext#getRequestPathInfo()
     */
    @Override
    public String getRequestPathInfo() {
        return ((HttpServletRequest) request).getPathInfo();
    }

    /**
     * @see ExternalContext#getRealPath(String)
     */
    @Override
    public String getRealPath(String path) {
        return servletContext.getRealPath(path);
    }

    /**
     * @see jakarta.faces.context.ExternalContext#getRequestContextPath()
     */
    @Override
    public String getRequestContextPath() {
        return ((HttpServletRequest) request).getContextPath();
    }

    /**
     * @see jakarta.faces.context.ExternalContext#getRequestServletPath()
     */
    @Override
    public String getRequestServletPath() {
        return ((HttpServletRequest) request).getServletPath();
    }

    /**
     * @see jakarta.faces.context.ExternalContext#getRequestCharacterEncoding()
     */
    @Override
    public String getRequestCharacterEncoding() {
        return request.getCharacterEncoding();
    }

    /**
     * @see jakarta.faces.context.ExternalContext#getRequestContentType()
     */
    @Override
    public String getRequestContentType() {
        return request.getContentType();
    }

    /**
     * @see jakarta.faces.context.ExternalContext#getRequestContentLength()
     */
    @Override
    public int getRequestContentLength() {
        return request.getContentLength();
    }

    /**
     * @see jakarta.faces.context.ExternalContext#getResponseCharacterEncoding()
     */
    @Override
    public String getResponseCharacterEncoding() {
        return response.getCharacterEncoding();
    }

    /**
     * @see jakarta.faces.context.ExternalContext#getResponseContentType()
     */
    @Override
    public String getResponseContentType() {
        return response.getContentType();
    }

    /**
     * @see jakarta.faces.context.ExternalContext#getInitParameter(String)
     */
    @Override
    public String getInitParameter(String name) {
        if (name == null) {
            throw new NullPointerException("Init parameter name cannot be null");
        }
        return servletContext.getInitParameter(name);
    }

    /**
     * @see jakarta.faces.context.ExternalContext#getResourcePaths(String)
     */
    @Override
    public Set<String> getResourcePaths(String path) {
        if (null == path) {
            String message = MessageUtils.getExceptionMessageString(MessageUtils.NULL_PARAMETERS_ERROR_MESSAGE_ID, "path");
            throw new NullPointerException(message);
        }
        return TypedCollections.dynamicallyCastSet(servletContext.getResourcePaths(path), String.class);
    }

    /**
     * @see jakarta.faces.context.ExternalContext#getResourceAsStream(String)
     */
    @Override
    public InputStream getResourceAsStream(String path) {
        if (null == path) {
            String message = MessageUtils.getExceptionMessageString(MessageUtils.NULL_PARAMETERS_ERROR_MESSAGE_ID, "path");
            throw new NullPointerException(message);
        }
        return servletContext.getResourceAsStream(path);
    }

    /**
     * @see ExternalContext#getResource(String)
     */
    @Override
    public URL getResource(String path) {
        if (null == path) {
            String message = MessageUtils.getExceptionMessageString(MessageUtils.NULL_PARAMETERS_ERROR_MESSAGE_ID, "path");
            throw new NullPointerException(message);
        }
        URL url;
        try {
            url = servletContext.getResource(path);
        } catch (MalformedURLException e) {
            return null;
        }
        return url;
    }

    /**
     * @see ExternalContext#encodeActionURL(String)
     */
    @Override
    public String encodeActionURL(String url) {
        Util.notNull("url", url);
        FacesContext context = FacesContext.getCurrentInstance();
        ClientWindow cw = context.getExternalContext().getClientWindow();
        boolean appendClientWindow = false;
        if (null != cw) {
            appendClientWindow = cw.isClientWindowRenderModeEnabled(context);
        }
        if (appendClientWindow && !url.contains(ResponseStateManager.CLIENT_WINDOW_URL_PARAM)) {
            if (null != cw) {
                String clientWindowId = cw.getId();
                StringBuilder builder = new StringBuilder(url);
                if ( !url.contains(UrlBuilder.QUERY_STRING_SEPARATOR) ) {
                    builder.append(UrlBuilder.QUERY_STRING_SEPARATOR);
                } else {
                    builder.append(UrlBuilder.PARAMETER_PAIR_SEPARATOR);
                }
                builder.append(ResponseStateManager.CLIENT_WINDOW_URL_PARAM).append(UrlBuilder.PARAMETER_NAME_VALUE_SEPARATOR).append(clientWindowId);

                Map<String, String> additionalParams = cw.getQueryURLParameters(context);
                if (null != additionalParams) {
                    for (Map.Entry<String, String> cur : additionalParams.entrySet()) {
                        builder.append(UrlBuilder.PARAMETER_NAME_VALUE_SEPARATOR);
                        builder.append(cur.getKey()).append(UrlBuilder.PARAMETER_NAME_VALUE_SEPARATOR).append(cur.getValue());
                    }
                }
                url = builder.toString();
            }
        }
        // If we have a query string, append it
        return ((HttpServletResponse) response).encodeURL(url);
    }

    /**
     * @see ExternalContext#encodeResourceURL(String)
     */
    @Override
    public String encodeResourceURL(String url) {
        Util.notNull("url", url);

        String result = ((HttpServletResponse) response).encodeURL(url);
        pushIfPossibleAndNecessary(result);

        return result;
    }

    /**
     * @see ExternalContext#encodeWebsocketURL(String)
     */
    @Override
    public String encodeWebsocketURL(String url) {
        Util.notNull("url", url);

        HttpServletRequest request = (HttpServletRequest) getRequest();
        int port = ContextParamUtils.getValue(servletContext, ContextParam.WebsocketEndpointPort, Integer.class);

        try {
            final URL requestURL = new URL(request.getRequestURL().toString());

            if (port <= 0) {
                port = requestURL.getPort();
            }

            final String fixedPortRequestURL = new URL(requestURL.getProtocol(), requestURL.getHost(), port, url).toExternalForm();

            // the index after http or https ...
            int protocolEndIndex = fixedPortRequestURL.indexOf(PROTOCOL_SEPARATOR);

            // ws://[...]
            final String websocketURL = WEBSOCKET_PROTOCOL + fixedPortRequestURL.substring(protocolEndIndex);

            return encodeResourceURL( websocketURL );
        }
        catch (MalformedURLException e) {
            return url;
        }
    }

    /**
     * @see ExternalContext#encodeNamespace(String)
     */
    @Override
    public String encodeNamespace(String name) {
        return name; // Do nothing for servlets
    }

    /**
     * @see ExternalContext#dispatch(String)
     */
    @Override
    public void dispatch(String requestURI) throws IOException, FacesException {
        RequestDispatcher requestDispatcher = request.getRequestDispatcher(requestURI);
        if (requestDispatcher == null) {
            ((HttpServletResponse) response).sendError(HttpServletResponse.SC_NOT_FOUND);
            return;
        }
        try {
            requestDispatcher.forward(request, response);
        } catch (ServletException se) {
            throw new FacesException(se);
        }
    }

    /**
     * @see ExternalContext#redirect(String)
     */
    @Override
    public void redirect(String requestURI) throws IOException {

        FacesContext ctx = FacesContext.getCurrentInstance();
        doLastPhaseActions(ctx, true);

        if (ctx.getPartialViewContext().isPartialRequest()) {
            if (response instanceof HttpServletResponse && ctx.getResponseComplete()) {
                throw new IllegalStateException();
            }
            PartialResponseWriter pwriter;
            ResponseWriter writer = ctx.getResponseWriter();
            if (writer instanceof PartialResponseWriter) {
                pwriter = (PartialResponseWriter) writer;
            } else {
                pwriter = ctx.getPartialViewContext().getPartialResponseWriter();
            }
            setResponseContentType(RIConstants.TEXT_XML_CONTENT_TYPE);
            setResponseCharacterEncoding("UTF-8");
            addResponseHeader("Cache-Control", "no-cache");
//            pwriter.writePreamble("<?xml version='1.0' encoding='UTF-8'?>\n");
            pwriter.startDocument();
            pwriter.redirect(requestURI);
            pwriter.endDocument();
        } else if (response instanceof HttpServletResponse) {
            ((HttpServletResponse) response).sendRedirect(requestURI);
        } else {
            throw new IllegalStateException();
        }
        ctx.responseComplete();

    }

    /**
     * @see ExternalContext#log(String)
     */
    @Override
    public void log(String message) {
        if (null == message) {
            String msg = MessageUtils.getExceptionMessageString(MessageUtils.NULL_PARAMETERS_ERROR_MESSAGE_ID, "message");
            throw new NullPointerException(msg);
        }
        servletContext.log(message);
    }

    /**
     * @see ExternalContext#log(String, Throwable)
     */
    @Override
    public void log(String message, Throwable throwable) {
        if (null == message) {
            String msg = MessageUtils.getExceptionMessageString(MessageUtils.NULL_PARAMETERS_ERROR_MESSAGE_ID, "message");
            throw new NullPointerException(msg);
        }
        if (null == throwable) {
            String msg = MessageUtils.getExceptionMessageString(MessageUtils.NULL_PARAMETERS_ERROR_MESSAGE_ID, "throwable");
            throw new NullPointerException(msg);
        }
        servletContext.log(message, throwable);
    }

    /**
     * @see jakarta.faces.context.ExternalContext#getAuthType()
     */
    @Override
    public String getAuthType() {
        return ((HttpServletRequest) request).getAuthType();
    }

    /**
     * @see ExternalContext#getMimeType(String)
     */
    @Override
    public String getMimeType(String file) {

        String mimeType = servletContext.getMimeType(file);
        if (mimeType == null) {
            mimeType = getFallbackMimeType(file);
        }

        if (mimeType == null && LOGGER.isLoggable(Level.WARNING) && FacesContext.getCurrentInstance().isProjectStage(ProjectStage.Development)) {
            LOGGER.log(Level.WARNING, "faces.externalcontext.no.mime.type.found", new Object[] { file });
        }
        return mimeType;
    }

    /**
     * @see jakarta.faces.context.ExternalContext#getRemoteUser()
     */
    @Override
    public String getRemoteUser() {
        return ((HttpServletRequest) request).getRemoteUser();
    }

    /**
     * @see jakarta.faces.context.ExternalContext#getUserPrincipal()
     */
    @Override
    public java.security.Principal getUserPrincipal() {
        return ((HttpServletRequest) request).getUserPrincipal();
    }

    /**
     * @see jakarta.faces.context.ExternalContext#isUserInRole(String)
     */
    @Override
    public boolean isUserInRole(String role) {
        if (null == role) {
            String message = MessageUtils.getExceptionMessageString(MessageUtils.NULL_PARAMETERS_ERROR_MESSAGE_ID, "role");
            throw new NullPointerException(message);
        }
        return ((HttpServletRequest) request).isUserInRole(role);
    }

    /**
     * @see jakarta.faces.context.ExternalContext#invalidateSession()
     */
    @Override
    public void invalidateSession() {

        HttpSession session = ((HttpServletRequest) request).getSession(false);
        if (session != null) {
            session.invalidate();
        }

    }

    /**
     * @see ExternalContext#addResponseCookie(String, String, java.util.Map)
     */
    @Override
    public void addResponseCookie(String name, String value, Map<String, Object> properties) {

        HttpServletResponse res = (HttpServletResponse) response;

        Cookie cookie = new Cookie(name, value);
        if (properties != null && properties.size() != 0) {
            for (Map.Entry<String, Object> entry : properties.entrySet()) {
                String key = entry.getKey();
                PREDEFINED_COOKIE_PROPERTIES p = PREDEFINED_COOKIE_PROPERTIES.of(key);
                Object v = entry.getValue();
                switch (p) {
                case domain:
                    cookie.setDomain((String) v);
                    break;
                case maxAge:
                    cookie.setMaxAge((Integer) v);
                    break;
                case path:
                    cookie.setPath((String) v);
                    break;
                case secure:
                    cookie.setSecure((Boolean) v);
                    break;
                case httpOnly:
                    cookie.setHttpOnly((Boolean) v);
                    break;
                default:
                    cookie.setAttribute(key, (String) v);
                    break;
                }
            }
        }
        res.addCookie(cookie);

    }

    /**
     * @see jakarta.faces.context.ExternalContext#getResponseOutputStream()
     */
    @Override
    public OutputStream getResponseOutputStream() throws IOException {
        return response.getOutputStream();
    }

    /**
     * @see jakarta.faces.context.ExternalContext#getResponseOutputWriter()
     */
    @Override
    public Writer getResponseOutputWriter() throws IOException {
        return response.getWriter();
    }

    /**
     * @see jakarta.faces.context.ExternalContext#getRequestScheme()
     */
    @Override
    public String getRequestScheme() {
        return request.getScheme();
    }

    /**
     * @see jakarta.faces.context.ExternalContext#getRequestServerName()
     */
    @Override
    public String getRequestServerName() {
        return request.getServerName();
    }

    /**
     * @see jakarta.faces.context.ExternalContext#getRequestServerPort()
     */
    @Override
    public int getRequestServerPort() {
        return request.getServerPort();
    }

    /**
     * @see ExternalContext#setResponseContentType(String)
     */
    @Override
    public void setResponseContentType(String contentType) {
        response.setContentType(contentType);
    }

    /**
     * @see ExternalContext#setResponseHeader(String, String)
     */
    @Override
    public void setResponseHeader(String name, String value) {
        ((HttpServletResponse) response).setHeader(name, value);
    }

    /**
     * @see ExternalContext#addResponseHeader(String, String)
     */
    @Override
    public void addResponseHeader(String name, String value) {
        ((HttpServletResponse) response).addHeader(name, value);
    }

    /**
     * @see jakarta.faces.context.ExternalContext#setResponseBufferSize(int)
     */
    @Override
    public void setResponseBufferSize(int size) {
        response.setBufferSize(size);
    }

    /**
     * @see jakarta.faces.context.ExternalContext#isResponseCommitted()
     */
    @Override
    public boolean isResponseCommitted() {
        return response.isCommitted();
    }

    /**
     * @see jakarta.faces.context.ExternalContext#responseReset()
     */
    @Override
    public void responseReset() {
        response.reset();
    }

    /**
     * @see jakarta.faces.context.ExternalContext#responseSendError(int, String)
     */
    @Override
    public void responseSendError(int statusCode, String message) throws IOException {
        if (message == null) {
            ((HttpServletResponse) response).sendError(statusCode);
        } else {
            ((HttpServletResponse) response).sendError(statusCode, message);
        }
    }

    /**
     * @see jakarta.faces.context.ExternalContext#setResponseStatus(int)
     */
    @Override
    public void setResponseStatus(int statusCode) {
        ((HttpServletResponse) response).setStatus(statusCode);
    }

    /**
     * @see jakarta.faces.context.ExternalContext#responseFlushBuffer()
     */
    @Override
    public void responseFlushBuffer() throws IOException {
        FacesContext facesContext = FacesContext.getCurrentInstance();
        if (facesContext != null) {
            doLastPhaseActions(facesContext, false);
        }

        response.flushBuffer();
    }

    /**
     * @see jakarta.faces.context.ExternalContext#setResponseContentLength(int)
     */
    @Override
    public void setResponseContentLength(int length) {
        response.setContentLength(length);
    }

    /**
     * @see jakarta.faces.context.ExternalContext#setResponseContentLengthLong(long)
     */
    @Override
    public void setResponseContentLengthLong(long length) {
        response.setContentLengthLong(length);
    }

    /**
     * @see jakarta.faces.context.ExternalContext#setSessionMaxInactiveInterval(int)
     */
    @Override
    public void setSessionMaxInactiveInterval(int interval) {

        HttpSession session = ((HttpServletRequest) request).getSession();
        session.setMaxInactiveInterval(interval);
    }

    /**
     * @see jakarta.faces.context.ExternalContext#getResponseBufferSize()
     */
    @Override
    public int getResponseBufferSize() {
        return response.getBufferSize();
    }

    /**
     * @see jakarta.faces.context.ExternalContext#getSessionMaxInactiveInterval() \
     */
    @Override
    public int getSessionMaxInactiveInterval() {

        HttpSession session = ((HttpServletRequest) request).getSession();
        return session.getMaxInactiveInterval();

    }

    /**
     * @see jakarta.faces.context.ExternalContext#isSecure()
     * @return boolean
     */
    @Override
    public boolean isSecure() {
        return request.isSecure();
    }

    @Override
    public String encodeBookmarkableURL(String baseUrl, Map<String, List<String>> parameters) {
        FacesContext context = FacesContext.getCurrentInstance();
        String encodingFromContext = (String) context.getAttributes().get(RIConstants.FACELETS_ENCODING_KEY);
        if (null == encodingFromContext) {
            encodingFromContext = (String) context.getViewRoot().getAttributes().get(RIConstants.FACELETS_ENCODING_KEY);
        }

        String currentResponseEncoding = null != encodingFromContext ? encodingFromContext : getResponseCharacterEncoding();

        UrlBuilder builder = new UrlBuilder(baseUrl, currentResponseEncoding);
        builder.addParameters(parameters);
        return builder.createUrl();

    }

    @Override
    public String encodeRedirectURL(String baseUrl, Map<String, List<String>> parameters) {
        FacesContext context = FacesContext.getCurrentInstance();
        String encodingFromContext = (String) context.getAttributes().get(RIConstants.FACELETS_ENCODING_KEY);
        if (null == encodingFromContext) {
            encodingFromContext = (String) context.getViewRoot().getAttributes().get(RIConstants.FACELETS_ENCODING_KEY);
        }

        String currentResponseEncoding = null != encodingFromContext ? encodingFromContext : getResponseCharacterEncoding();

        UrlBuilder builder = new UrlBuilder(baseUrl, currentResponseEncoding);
        builder.addParameters(parameters);
        return builder.createUrl();

    }

    /**
     * @see jakarta.faces.context.ExternalContext#encodePartialActionURL(String)
     */
    @Override
    public String encodePartialActionURL(String url) {
        if (null == url) {
            String message = MessageUtils.getExceptionMessageString(MessageUtils.NULL_PARAMETERS_ERROR_MESSAGE_ID, "url");
            throw new NullPointerException(message);
        }
        FacesContext context = FacesContext.getCurrentInstance();
        String encodingFromContext = (String) context.getAttributes().get(RIConstants.FACELETS_ENCODING_KEY);
        if (null == encodingFromContext) {
            encodingFromContext = (String) context.getViewRoot().getAttributes().get(RIConstants.FACELETS_ENCODING_KEY);
        }

        String currentResponseEncoding = null != encodingFromContext ? encodingFromContext : getResponseCharacterEncoding();

        UrlBuilder builder = new UrlBuilder(url, currentResponseEncoding);
        return ((HttpServletResponse) response).encodeURL(builder.createUrl());
    }

    @Override
    public Flash getFlash() {
        if (null == flash) {
            FlashFactory ff = (FlashFactory) FactoryFinder.getFactory(FactoryFinder.FLASH_FACTORY);
            flash = ff.getFlash(true);
        }
        return flash;
    }

    @Override
    public void release() {
        servletContext = null;
        request = null;
        response = null;
        clientWindow = null;

        applicationMap = null;
        sessionMap = null;
        requestMap = null;
        requestParameterMap = null;
        requestParameterValuesMap = null;
        requestHeaderMap = null;
        requestHeaderValuesMap = null;
        cookieMap = null;
        initParameterMap = null;

        flash = null;
    }

    private void pushIfPossibleAndNecessary(String result) {
        FacesContext context = FacesContext.getCurrentInstance();

        // 1. Don't bother trying to push if we've already pushed this URL for this request
        @SuppressWarnings("unchecked")
        Set<String> resourceUrls = (Set<String>) context.getAttributes().computeIfAbsent(PUSH_RESOURCE_URLS_KEY_NAME,
                k -> new HashSet<>());

        if (resourceUrls.contains(result)) {
            return;
        }
        resourceUrls.add(result);

        // 2. At this point we know we haven't pushed this URL for this request before
        PushBuilder pushBuilder = getPushBuilder(context);
        if (pushBuilder != null) {
            // and now we also know there was no If-Modified-Since header
            pushBuilder.path(result).push();
        }

    }

    private PushBuilder getPushBuilder(FacesContext context) {
        ExternalContext extContext = context.getExternalContext();
        
        if (extContext.getRequest() instanceof HttpServletRequest) {
            HttpServletRequest hreq = (HttpServletRequest) extContext.getRequest();

            if (isEmpty(extContext.getRequestHeaderMap().get("If-Modified-Since"))) {
                return hreq.newPushBuilder();
            }
        }

        return null;
    }

    private void doLastPhaseActions(FacesContext context, boolean outgoingResponseIsRedirect) {
        Map<Object, Object> attrs = context.getAttributes();
        try {
            attrs.put(ELFlash.ACT_AS_DO_LAST_PHASE_ACTIONS, outgoingResponseIsRedirect);
            getFlash().doPostPhaseActions(context);
        } finally {
            attrs.remove(ELFlash.ACT_AS_DO_LAST_PHASE_ACTIONS);
        }

    }

    // --------------------------------------------------------- Private Methods

    private static String getFallbackMimeType(String file) {
        final String extension = Util.fileExtension(file);
        return extension != null ? fallbackContentTypeMap.get(extension) : null;
    }

    // ----------------------------------------------------------- Inner Classes


}<|MERGE_RESOLUTION|>--- conflicted
+++ resolved
@@ -136,16 +136,12 @@
 
         boolean enabled = ContextParamUtils.getValue(servletContext, SendPoweredByHeader, Boolean.class);
         if (enabled) {
-<<<<<<< HEAD
-            ((HttpServletResponse) response).addHeader("X-Powered-By", "Faces/4.0");
-=======
             String poweredBy = "Faces";
             String specificationVersion = WebConfiguration.getInstance(sc).getSpecificationVersion();
             if (specificationVersion != null) {
                 poweredBy += "/" + specificationVersion;
             }
             ((HttpServletResponse) response).addHeader("X-Powered-By", poweredBy);
->>>>>>> 36bf2a09
         }
 
         distributable = ContextParamUtils.getValue(servletContext, ContextParam.EnableDistributable, Boolean.class);
