/*
 * Copyright (c) 2012, 2020 Oracle and/or its affiliates. All rights reserved.
 *
 * This program and the accompanying materials are made available under the
 * terms of the Eclipse Public License v. 2.0, which is available at
 * http://www.eclipse.org/legal/epl-2.0.
 *
 * This Source Code may also be made available under the following Secondary
 * Licenses when the conditions for such availability set forth in the
 * Eclipse Public License v. 2.0 are satisfied: GNU General Public License,
 * version 2 with the GNU Classpath Exception, which is available at
 * https://www.gnu.org/software/classpath/license.html.
 *
 * SPDX-License-Identifier: EPL-2.0 OR GPL-2.0 WITH Classpath-exception-2.0
 */

package com.sun.faces.context;

import static com.sun.faces.RIConstants.DYNAMIC_CHILD_COUNT;
import static com.sun.faces.RIConstants.DYNAMIC_COMPONENT;
import static com.sun.faces.util.ComponentStruct.ADD;
import static com.sun.faces.util.ComponentStruct.REMOVE;

import java.lang.ref.WeakReference;
import java.util.ArrayList;
import java.util.Collection;
import java.util.Collections;
import java.util.HashMap;
import java.util.HashSet;
import java.util.Iterator;
import java.util.List;
import java.util.Map;
import java.util.Map.Entry;
import java.util.Set;
import java.util.logging.Logger;

import com.sun.faces.RIConstants;
import com.sun.faces.application.ApplicationAssociate;
import com.sun.faces.application.ApplicationStateInfo;
import com.sun.faces.facelets.tag.jsf.ComponentSupport;
import com.sun.faces.util.ComponentStruct;
import com.sun.faces.util.FacesLogger;
import com.sun.faces.util.MostlySingletonSet;

import jakarta.faces.FacesException;
import jakarta.faces.component.UIComponent;
import jakarta.faces.component.UIViewRoot;
import jakarta.faces.context.FacesContext;
import jakarta.faces.event.AbortProcessingException;
import jakarta.faces.event.PostAddToViewEvent;
import jakarta.faces.event.PreRemoveFromViewEvent;
import jakarta.faces.event.SystemEvent;
import jakarta.faces.event.SystemEventListener;

/**
 * Context for dealing with partial state saving mechanics.
 */
public class StateContext {

    private static final String KEY = StateContext.class.getName() + "_KEY";

    private boolean partial;
    private boolean partialLocked;
    private boolean trackMods = true;
    private AddRemoveListener modListener;
    private ApplicationStateInfo stateInfo;
    private WeakReference<UIViewRoot> viewRootRef = new WeakReference<>(null);

    private static final Logger LOGGER = FacesLogger.CONTEXT.getLogger();

    // ------------------------------------------------------------ Constructors

    private StateContext(ApplicationStateInfo stateInfo) {

        this.stateInfo = stateInfo;

    }

    // ---------------------------------------------------------- Public Methods

    /**
     * Release the state context.
     *
     * @param facesContext the Faces context.
     */
    public static void release(FacesContext facesContext) {
        StateContext stateContext = (StateContext) facesContext.getAttributes().get(KEY);
        UIViewRoot viewRoot = facesContext.getViewRoot();
        if (viewRoot != null && stateContext.modListener != null) {
            viewRoot.unsubscribeFromViewEvent(PostAddToViewEvent.class, stateContext.modListener);
            viewRoot.unsubscribeFromViewEvent(PreRemoveFromViewEvent.class, stateContext.modListener);
        }
        facesContext.getAttributes().remove(KEY);
    }

    /**
     * @param ctx the <code>FacesContext</code> for the current request
     * @return <code>StateContext</code> for this request
     */
    public static StateContext getStateContext(FacesContext ctx) {

        StateContext stateCtx = (StateContext) ctx.getAttributes().get(KEY);
        if (stateCtx == null) {
            ApplicationAssociate associate = ApplicationAssociate.getCurrentInstance();
            ApplicationStateInfo info = associate.getApplicationStateInfo();
            stateCtx = new StateContext(info);
            ctx.getAttributes().put(KEY, stateCtx);
        }
        return stateCtx;

    }

    /**
     * @param ctx FacesContext.
     * @param viewId the view ID to check or null if viewId is unknown.
     * @return <code>true</code> if partial state saving should be used for the specified view ID, otherwise
     * <code>false</code>
     */
    public boolean isPartialStateSaving(FacesContext ctx, String viewId) {
        // track UIViewRoot changes
        UIViewRoot root = ctx.getViewRoot();
        UIViewRoot refRoot = viewRootRef.get();
        if (root != refRoot) {
            // set weak reference to current viewRoot
            viewRootRef = new WeakReference<>(root);

            // On first call in restore phase, viewRoot is null, so we treat the first
            // change to not null not as a changing viewRoot.
            if (refRoot != null) {
                // view root changed in request processing - force usage of a
                // new AddRemoveListener instance for the new viewId ...
                modListener = null;
                // ... and also force check for partial state saving for the new viewId
                partialLocked = false;
            }
        }

        if (!partialLocked) {
            if (viewId == null) {
                if (root != null) {
                    viewId = root.getViewId();
                } else {
                    // View root has not yet been initialized. Check to see whether
                    // the target view id has been stashed away for us.
                    viewId = (String) ctx.getAttributes().get(RIConstants.VIEWID_KEY_NAME);
                }
            }

            partial = stateInfo.usePartialStateSaving(viewId);
            partialLocked = true;
        }
        return partial;

    }

    /**
     * @return <code>true</code> if view modifications outside of the initial construction of the view are being tracked.
     */
    public boolean trackViewModifications() {

        return trackMods;

    }

    /**
     * Installs a <code>SystemEventListener</code> on the <code>UIViewRoot</code> to track components added to or removed
     * from the view.
     */
    public void startTrackViewModifications(FacesContext ctx, UIViewRoot root) {
        if (modListener == null) {
            if (root != null) {
                modListener = createAddRemoveListener(ctx, root);
                root.subscribeToViewEvent(PostAddToViewEvent.class, modListener);
                root.subscribeToViewEvent(PreRemoveFromViewEvent.class, modListener);
            } else {
                LOGGER.warning("Unable to attach AddRemoveListener to UIViewRoot because it is null");
            }
        }
        setTrackViewModifications(true);
    }

    /**
     * Toggles the current modification tracking status.
     *
     * @param trackMods if <code>true</code> and the listener installed by
     * {@link #startTrackViewModifications(jakarta.faces.context.FacesContext, jakarta.faces.component.UIViewRoot) is
     * present, then view modifications will be tracked. If <code>false</code>, then modification events will be ignored.
     */
    public void setTrackViewModifications(boolean trackMods) {

        this.trackMods = trackMods;

    }

    /**
     * @param c the UIComponent to check
     * @return <code>true</code> if the component was added after the initial view construction
     */
    public boolean componentAddedDynamically(UIComponent c) {
        return c.getAttributes().containsKey(DYNAMIC_COMPONENT);
    }

    public int getIndexOfDynamicallyAddedChildInParent(UIComponent c) {
        int result = -1;
        Map<String, Object> attrs = c.getAttributes();
        if (attrs.containsKey(DYNAMIC_COMPONENT)) {
            result = (Integer) attrs.get(DYNAMIC_COMPONENT);
        }
        return result;
    }

    public boolean hasOneOrMoreDynamicChild(UIComponent parent) {
        return parent.getAttributes().containsKey(DYNAMIC_CHILD_COUNT);
    }

    private int incrementDynamicChildCount(FacesContext context, UIComponent parent) {
        int result;
        Map<String, Object> attrs = parent.getAttributes();
        Integer cur = (Integer) attrs.get(DYNAMIC_CHILD_COUNT);
        if (null != cur) {
            result = cur++;
        } else {
            result = 1;
        }
        attrs.put(DYNAMIC_CHILD_COUNT, result);
        context.getViewRoot().getAttributes().put(RIConstants.TREE_HAS_DYNAMIC_COMPONENTS, Boolean.TRUE);

        return result;
    }

    private int decrementDynamicChildCount(FacesContext context, UIComponent parent) {
        int result = 0;
        Map<String, Object> attrs = parent.getAttributes();
        Integer cur = (Integer) attrs.get(DYNAMIC_CHILD_COUNT);
        if (null != cur) {
            result = 0 < cur ? cur-- : 0;

        }
        if (0 == result && null != cur) {
            attrs.remove(DYNAMIC_CHILD_COUNT);
        }
        context.getViewRoot().getAttributes().put(RIConstants.TREE_HAS_DYNAMIC_COMPONENTS, Boolean.TRUE);

        return result;
    }

    /**
     * Get the dynamic list (of adds and removes).
     */
    public List<ComponentStruct> getDynamicActions() {
        return modListener != null ? modListener.getDynamicActions() : null;
    }

    /**
     * Get the hash map of dynamic components.
     *
     * @return the hash map of dynamic components.
     */
    public HashMap<String, UIComponent> getDynamicComponents() {
        return modListener != null ? modListener.getDynamicComponents() : null;
    }

    // ---------------------------------------------------------- Nested Classes

    private AddRemoveListener createAddRemoveListener(FacesContext context, UIViewRoot root) {
        return isPartialStateSaving(context, root.getViewId()) ? new DynamicAddRemoveListener(context) : new StatelessAddRemoveListener(context);
    }

    abstract private class AddRemoveListener implements SystemEventListener {

        /**
         * Stores the state context we work for,
         */
        private StateContext stateCtx;

        /**
         * Constructor.
         *
         * @param context the Faces context.
         */
        protected AddRemoveListener(FacesContext context) {
            stateCtx = StateContext.getStateContext(context);
        }

        /**
         * Get the list of adds/removes.
         *
         * @return the list of adds/removes.
         */
        abstract public List<ComponentStruct> getDynamicActions();

        /**
         * Get the hash map of dynamic components.
         *
         * @return the hash map of dynamic components.
         */
        abstract public HashMap<String, UIComponent> getDynamicComponents();

        /**
         * Process the add/remove event.
         *
         * @param event the add/remove event.
         * @throws AbortProcessingException when processing should be aborted.
         */
        @Override
        public void processEvent(SystemEvent event) throws AbortProcessingException {
            FacesContext ctx = FacesContext.getCurrentInstance();
            if (event instanceof PreRemoveFromViewEvent) {
                if (stateCtx.trackViewModifications()) {
                    handleRemove(ctx, ((PreRemoveFromViewEvent) event).getComponent());
                    ctx.getViewRoot().getAttributes().put(RIConstants.TREE_HAS_DYNAMIC_COMPONENTS, Boolean.TRUE);
                }
            } else {
                if (stateCtx.trackViewModifications()) {
                    handleAdd(ctx, ((PostAddToViewEvent) event).getComponent());
                    ctx.getViewRoot().getAttributes().put(RIConstants.TREE_HAS_DYNAMIC_COMPONENTS, Boolean.TRUE);
                }
            }
        }

        /**
         * Are we listening for these particular changes.
         *
         * <p>
         * Note we are only interested in UIComponent adds/removes that are not the UIViewRoot itself.
         * </p>
         *
         * @param source the source object we might be listening for.
         * @return true if the source is OK, false otherwise.
         */
        @Override
        public boolean isListenerForSource(Object source) {
            return source instanceof UIComponent && !(source instanceof UIViewRoot);
        }

        /**
         * Handle the remove.
         *
         * @param context the Faces context.
         * @param component the UI component to add to the list as a REMOVE.
         */
        abstract protected void handleRemove(FacesContext context, UIComponent component);

        /**
         * Handle the add.
         *
         * @param context the Faces context.
         * @param component the UI component to add to the list as an ADD.
         */
        abstract protected void handleAdd(FacesContext context, UIComponent component);
    }

    public class NoopAddRemoveListener extends AddRemoveListener {

        // This is silly. We should be able to use Colletions.emptyMap(),
        // but cannot as StateContext.getDynamicComponents() API returns a
        // HashMap instead of a Map.
        private HashMap emptyComponentsMap = new HashMap();

        public NoopAddRemoveListener(FacesContext context) {
            super(context);
        }

        @Override
        public List<ComponentStruct> getDynamicActions() {
            return Collections.emptyList();
        }

        @Override
        public HashMap<String, UIComponent> getDynamicComponents() {
            return emptyComponentsMap;
        }

        @Override
        protected void handleRemove(FacesContext context, UIComponent component) {
        }

        @Override
        protected void handleAdd(FacesContext context, UIComponent component) {
        }
    }

    /**
     * An AddRemoveListener that implements the new dynamic component strategy where no state is managed by the listener
     * itself. Instead, we use expando attributes on the dynamic components (and their parents) to track/preserve the
     * dynamic nature of these components.
     */
    public class StatelessAddRemoveListener extends NoopAddRemoveListener {

        public StatelessAddRemoveListener(FacesContext context) {
            super(context);
        }

        private boolean thisEventCorrespondsToSubtreeRootRemove(FacesContext context, UIComponent c) {
            boolean result = false;
            if (null != c) {
                c = c.getParent();
                if (null != c) {
                    result = c.isInView();
                }
            }

            return result;
        }

        private boolean thisEventCorrespondsToSubtreeRootAdd(FacesContext context, UIComponent c) {
            boolean result = false;
            Map<Object, Object> contextMap = context.getAttributes();
            UIViewRoot root = context.getViewRoot();
            UIComponent originalComponent = c;
            if (null != c) {
                Collection<UIComponent> dynamics = getDynamicComponentCollection(contextMap);
                if (dynamics.contains(c)) {
                    result = true;
                } else {
                    c = c.getParent();
                    while (null != c && !dynamics.contains(c)) {
                        c = c.getParent();
                    }
                    if (null == c || root.equals(c)) {
                        dynamics.add(originalComponent);
                        result = true;
                    }
                }
            }

            return result;
        }

        private static final String DYNAMIC_COMPONENT_ADD_COLLECTION = RIConstants.FACES_PREFIX + "DynamicComponentSubtreeRoots";

        private Collection<UIComponent> getDynamicComponentCollection(Map<Object, Object> contextMap) {
            Collection<UIComponent> result = (Collection<UIComponent>) contextMap.get(DYNAMIC_COMPONENT_ADD_COLLECTION);
            if (null == result) {
                result = new HashSet<>();
                contextMap.put(DYNAMIC_COMPONENT_ADD_COLLECTION, result);
            }
            return result;
        }

        @Override
        protected void handleRemove(FacesContext context, UIComponent component) {
            if (!thisEventCorrespondsToSubtreeRootRemove(context, component)) {
                return;
            }

            Map<String, Object> attrs = component.getAttributes();

            // If the component is a tag-created child, we remove its
            // MARK_CREATED expando so that it will now be treated as
            // a dynamic/non-tag created component.
            String tagId = (String) attrs.remove(ComponentSupport.MARK_CREATED);
            if (tagId != null) {
                // Actually, we don't just remove the MARK_CREATED - we need
                // to stash it away so that we can restore it later if the
                // component happens to be re-added to its original parent.
                attrs.put(ComponentSupport.MARK_CREATED_REMOVED, tagId);
                childRemovedFromParent(component.getParent(), tagId);
            }
        }

        private void childRemovedFromParent(UIComponent parent, String childTagId) {
            if (parent != null) {
                Collection<String> removedChildrenIds = getPreviouslyRemovedChildren(parent);
                removedChildrenIds.add(childTagId);

                markChildrenModified(parent);
            }
        }

        private Collection<String> getPreviouslyRemovedChildren(UIComponent parent) {
            Map<String, Object> attrs = parent.getAttributes();
            Collection<String> removedChildrenIds = (Collection<String>) attrs.get(ComponentSupport.REMOVED_CHILDREN);

            if (removedChildrenIds == null) {
                removedChildrenIds = new MostlySingletonSet<>();
                attrs.put(ComponentSupport.REMOVED_CHILDREN, removedChildrenIds);
            }

            return removedChildrenIds;
        }

        private void markChildrenModified(UIComponent parent) {
            parent.getAttributes().put(ComponentSupport.MARK_CHILDREN_MODIFIED, true);
        }

        @Override
        protected void handleAdd(FacesContext context, UIComponent component) {
            if (!thisEventCorrespondsToSubtreeRootAdd(context, component)) {
                return;
            }

            Map<String, Object> attrs = component.getAttributes();
            String tagId = (String) attrs.get(ComponentSupport.MARK_CREATED_REMOVED);

            if (childAddedToSameParentAsBefore(component.getParent(), tagId)) {

                // Restore MARK_CREATED if the added component was originally
                // created as a tag-based child of this parent.
                attrs.remove(ComponentSupport.MARK_CREATED_REMOVED);
                attrs.put(ComponentSupport.MARK_CREATED, tagId);
            }

            markChildrenModified(component.getParent());
        }

        // Handles the addition of a new child to the parent. Returns true
        // if the child was previously removed from this parent.
        private boolean childAddedToSameParentAsBefore(UIComponent parent, String childTagId) {
            if (parent != null) {
                Map<String, Object> attrs = parent.getAttributes();
                Collection<String> removedChildrenIds = (Collection<String>) attrs.get(ComponentSupport.REMOVED_CHILDREN);
                if (removedChildrenIds != null && removedChildrenIds.remove(childTagId)) {
                    if (removedChildrenIds.isEmpty()) {
                        attrs.remove(ComponentSupport.REMOVED_CHILDREN);
                    }
                    return true;
                }
            }

            return false;
        }
    }

    /**
     * A system event listener which is used to listen for changes on the component tree after restore view and before
     * rendering out the view.
     */
    public class DynamicAddRemoveListener extends AddRemoveListener {

        /**
         * Stores the list of adds/removes.
         */
        private List<ComponentStruct> dynamicActions;
        /**
         * Stores the hash map of dynamic components.
         */
        private transient HashMap<String, UIComponent> dynamicComponents;

        /**
         * Constructor.
         *
         * @param context the Faces context.
         */
        public DynamicAddRemoveListener(FacesContext context) {
            super(context);
        }

        /**
         * Get the list of adds/removes.
         *
         * @return the list of adds/removes.
         */
        @Override
        public List<ComponentStruct> getDynamicActions() {
            synchronized (this) {
                if (dynamicActions == null) {
                    dynamicActions = new ArrayList<>();
                }
            }
            return dynamicActions;
        }

        /**
         * Get the hash map of dynamic components.
         *
         * @return the hash map of dynamic components.
         */
        @Override
        public HashMap<String, UIComponent> getDynamicComponents() {
            synchronized (this) {
                if (dynamicComponents == null) {
                    dynamicComponents = new HashMap<>();
                }
            }
            return dynamicComponents;
        }

        /**
         * Handle the remove.
         *
         * @param context the Faces context.
         * @param component the UI component to add to the list as a REMOVE.
         */
        @Override
        protected void handleRemove(FacesContext context, UIComponent component) {
            if (component.isInView()) {
                decrementDynamicChildCount(context, component.getParent());
<<<<<<< HEAD

                handleAddRemoveWithAutoPrune(component, new ComponentStruct(REMOVE, component.getClientId(context), component.getId()));
            }
=======
                handleAddRemoveWithAutoPrune(
                    component, 
                    new ComponentStruct(REMOVE, findFacetNameForComponent(component), component.getClientId(context), component.getId())
                );
            }            
>>>>>>> bc572327
        }

        /**
         * Handle the add.
         *
         * @param context the Faces context.
         * @param component the UI component to add to the list as an ADD.
         */
        @Override
        protected void handleAdd(FacesContext context, UIComponent component) {
            if (component.getParent() != null && component.getParent().isInView()) {
                String id = component.getId();

                /*
                 * Since adding a component, can mean you are really reparenting it, we need to make sure the OLD clientId is not
                 * cached, we do that by setting the id.
                 */
                if (id != null) {
                    component.setId(id);
                }

                String facetName = findFacetNameForComponent(component);
                if (facetName != null) {
                    incrementDynamicChildCount(context, component.getParent());
                    component.clearInitialState();
                    component.getAttributes().put(DYNAMIC_COMPONENT, component.getParent().getChildren().indexOf(component));

                    ComponentStruct struct = new ComponentStruct(ADD, facetName, component.getParent().getClientId(context), component.getClientId(context),
                            component.getId());

                    handleAddRemoveWithAutoPrune(component, struct);
                } else {
                    incrementDynamicChildCount(context, component.getParent());
                    component.clearInitialState();
                    component.getAttributes().put(DYNAMIC_COMPONENT, component.getParent().getChildren().indexOf(component));

                    ComponentStruct struct = new ComponentStruct(ADD, null, component.getParent().getClientId(context), component.getClientId(context),
                            component.getId());

                    handleAddRemoveWithAutoPrune(component, struct);
                }
            }
        }

        /**
         * Return the facet name for the given component or null if the component is not the value of a facets map entry.
         *
         * @param component the component to look for in the facets map entry value.
         * @return the facet name or null if the component is not the value of a facets map entry.
         */
        private String findFacetNameForComponent(UIComponent component) {
            Set<Entry<String, UIComponent>> entrySet = component.getParent().getFacets().entrySet();
            Iterator<Entry<String, UIComponent>> entries = entrySet.iterator();
            while (entries.hasNext()) {
                Entry<String, UIComponent> candidate = entries.next();
                if (component == candidate.getValue()) {
                    return candidate.getKey();
                }
            }
            return null;
        }

        /**
         * Methods that takes care of pruning and adding an action to the dynamic action list.
         *
         * <pre>
         *  If you add a component and the dynamic action list does not contain
         *  the component yet then add it to the dynamic action list, regardless
         *  whether or not if was an ADD or REMOVE.
         * </pre>
         *
         * <pre>
         *  Else if you add a component and it is already in the dynamic action
         *  list and it is the only action for that client id in the dynamic
         *  action list then:
         *   1) If the previous action was an ADD then
         *      a) If the current action is a REMOVE then remove the component
         *         out of the dynamic action list.
         *      b) If the current action is an ADD then throw a FacesException.
         *   2) If the previous action was a REMOVE then
         *      a) If the current action is an ADD then add it to the dynamic
         *         action list.
         *      b) If the current action is a REMOVE then throw a FacesException.
         * </pre>
         *
         * <pre>
         *  Else if a REMOVE and ADD where captured before then:
         *   1) If the current action is REMOVE then remove the last dynamic
         *      action out of the dynamic action list.
         *   2) If the current action is ADD then throw a FacesException.
         * </pre>
         *
         * @param component the UI component.
         * @param struct the dynamic action.
         */
        private void handleAddRemoveWithAutoPrune(UIComponent component, ComponentStruct struct) {

            List<ComponentStruct> actionList = getDynamicActions();
            HashMap<String, UIComponent> componentMap = getDynamicComponents();

            int firstIndex = actionList.indexOf(struct);
            if (firstIndex == -1) {
                actionList.add(struct);
                componentMap.put(struct.getClientId(), component);
            } else {
                int lastIndex = actionList.lastIndexOf(struct);
                if (lastIndex == firstIndex) {
                    ComponentStruct previousStruct = actionList.get(firstIndex);
                    if (ADD.equals(previousStruct.getAction())) {
                        if (ADD.equals(struct.getAction())) {
                            throw new FacesException("Cannot add the same component twice: " + struct.getClientId());
                        }
                        if (REMOVE.equals(struct.getAction())) {
                            actionList.remove(firstIndex);
                            componentMap.remove(struct.getClientId());
                        }
                    }
                    if (REMOVE.equals(previousStruct.getAction())) {
                        if (ADD.equals(struct.getAction())) {
                            actionList.add(struct);
                            componentMap.put(struct.getClientId(), component);
                        }
                        if (REMOVE.equals(struct.getAction())) {
                            throw new FacesException("Cannot remove the same component twice: " + struct.getClientId());
                        }
                    }
                } else {
                    if (ADD.equals(struct.getAction())) {
                        throw new FacesException("Cannot add the same component twice: " + struct.getClientId());
                    }
                    if (REMOVE.equals(struct.getAction())) {
                        actionList.remove(lastIndex);
                    }
                }
            }
        }

    } // END AddRemoveListener

}<|MERGE_RESOLUTION|>--- conflicted
+++ resolved
@@ -586,17 +586,11 @@
         protected void handleRemove(FacesContext context, UIComponent component) {
             if (component.isInView()) {
                 decrementDynamicChildCount(context, component.getParent());
-<<<<<<< HEAD
-
-                handleAddRemoveWithAutoPrune(component, new ComponentStruct(REMOVE, component.getClientId(context), component.getId()));
-            }
-=======
                 handleAddRemoveWithAutoPrune(
                     component, 
                     new ComponentStruct(REMOVE, findFacetNameForComponent(component), component.getClientId(context), component.getId())
                 );
-            }            
->>>>>>> bc572327
+           }
         }
 
         /**
