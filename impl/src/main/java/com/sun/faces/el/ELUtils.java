/*
<<<<<<< HEAD
 * Copyright (c) 2023 Contributors to Eclipse Foundation.
=======
 * Copyright (c) 2023, 2024 Contributors to Eclipse Foundation.
>>>>>>> 9da258a6
 * Copyright (c) 1997, 2020 Oracle and/or its affiliates. All rights reserved.
 *
 * This program and the accompanying materials are made available under the
 * terms of the Eclipse Public License v. 2.0, which is available at
 * http://www.eclipse.org/legal/epl-2.0.
 *
 * This Source Code may also be made available under the following Secondary
 * Licenses when the conditions for such availability set forth in the
 * Eclipse Public License v. 2.0 are satisfied: GNU General Public License,
 * version 2 with the GNU Classpath Exception, which is available at
 * https://www.gnu.org/software/classpath/license.html.
 *
 * SPDX-License-Identifier: EPL-2.0 OR GPL-2.0 WITH Classpath-exception-2.0
 */
package com.sun.faces.el;

import static com.sun.faces.RIConstants.EMPTY_CLASS_ARGS;
import static com.sun.faces.config.WebConfiguration.BooleanWebContextInitParameter.InterpretEmptyStringSubmittedValuesAsNull;
import static com.sun.faces.util.MessageUtils.NULL_PARAMETERS_ERROR_MESSAGE_ID;
import static com.sun.faces.util.MessageUtils.getExceptionMessageString;
import static com.sun.faces.util.ReflectionUtils.lookupMethod;
import static com.sun.faces.util.ReflectionUtils.newInstance;
import static com.sun.faces.util.Util.getCdiBeanManager;
import static java.lang.Boolean.FALSE;

import com.sun.faces.application.ApplicationAssociate;
import com.sun.faces.application.ResolversRegistry;
import com.sun.faces.config.WebConfiguration;
<<<<<<< HEAD
import com.sun.faces.context.flash.FlashELResolver;
import com.sun.faces.util.Cache;
import com.sun.faces.util.LRUCache;
import jakarta.el.ArrayELResolver;
import jakarta.el.BeanELResolver;
=======
>>>>>>> 9da258a6
import jakarta.el.CompositeELResolver;
import jakarta.el.ELContext;
import jakarta.el.ELResolver;
import jakarta.el.ExpressionFactory;
import jakarta.el.ValueExpression;
import jakarta.faces.context.ExternalContext;
import jakarta.faces.context.FacesContext;
import java.lang.reflect.Method;
import java.util.List;
import java.util.regex.Matcher;
import java.util.regex.Pattern;

/**
 * Utility class for EL related methods.
 */
public class ELUtils {

    /**
     * The maximum size of the <code>compositeComponentEvaluationCache</code>.
     */
    private static final int compositeComponentEvaluationCacheMaxSize = 1000;

    /**
     * Helps to determine if a EL expression represents a composite component EL expression.
     */
    private static final Pattern COMPOSITE_COMPONENT_EXPRESSION = Pattern.compile(".(?:[ ]+|[\\[{,(])cc[.].+[}]");
    // do not use this Matcher, it's only for the Cache Factory
    private static final Matcher COMPOSITE_COMPONENT_EXPRESSION_MATCHER = COMPOSITE_COMPONENT_EXPRESSION.matcher("");

    /**
     * Cache.Factory that initialize an element inside the LRUCache evaluating a Matcher against the input.
     * We should be able to share a Matcher because the Factory it's executed atomically
     * and this Matcher is used only here
     */
    private static final Cache.Factory<String,Boolean> isCompositeExpressionInit = new Cache.Factory<>() {

        // it would be safer to declare the shared Matcher here, but it requires Java 16+ ... Faces 5.0 ?
        // private static final Matcher COMPOSITE_COMPONENT_EXPRESSION_MATCHER = COMPOSITE_COMPONENT_EXPRESSION.matcher("");

        @Override
        public Boolean newInstance(String expression) {
            return expression == null ? FALSE : COMPOSITE_COMPONENT_EXPRESSION_MATCHER.reset(expression).find();
        }
    };

    /**
     * Private cache for storing evaluation results for composite components checks.
     */
    private static final LRUCache<String, Boolean> compositeComponentEvaluationCache = new LRUCache<>(isCompositeExpressionInit, compositeComponentEvaluationCacheMaxSize);

    /**
     * Used to determine if EL method arguments are being passed to a composite component lookup expression.
     *
     * For example:
     *
     * #{cc.attrs.label('foo')}
     *
     * is illegal, while:
     *
     * #{cc.attrs.bean.label('foo')}
     *
     * is legal.
     */
    private static final Pattern COMPOSITE_COMPONENT_LOOKUP_WITH_ARGS = Pattern.compile("(?:[ ]+|[\\[{,(])cc[.]attrs[.]\\w+[(].+[)]");

    /**
     * Use to determine if an expression being considered as a MethodExpression is a simple lookup (i.e.
     * #{cc.attrs.myaction}).
     */
    private static final Pattern METHOD_EXPRESSION_LOOKUP = Pattern.compile(".[{]cc[.]attrs[.]\\w+[}]");

    // ------------------------------------------------------------ Constructors

    private ELUtils() {
        throw new IllegalStateException();
    }

    // ---------------------------------------------------------- Public Methods

    public static boolean isCompositeComponentExpr(String expression) {
        return compositeComponentEvaluationCache.get(expression);
    }

    public static boolean isCompositeComponentMethodExprLookup(String expression) {
        return METHOD_EXPRESSION_LOOKUP.matcher(expression).matches();
    }

    public static boolean isCompositeComponentLookupWithArgs(String expression) {
        // TODO we should be trying to re-use the Matcher by calling
        //      pizzi80: not sure because it will require a synchronized block if this method
        //               is called by multiple threads
        // m.reset(expression);
        return COMPOSITE_COMPONENT_LOOKUP_WITH_ARGS.matcher(expression).find();
    }

    /**
     * <p>
     * Create the <code>ELResolver</code> chain for programmatic EL calls.
     * </p>
     *
     * @param composite a <code>CompositeELResolver</code>
     * @param associate our ApplicationAssociate
     */
    public static void buildFacesResolver(FacesCompositeELResolver composite, ApplicationAssociate associate) {
        checkNotNull(composite, associate);
        addCDIELResolver(composite);
        ResolversRegistry elRegistry = associate.getGlobalResolversRegistry();
        composite.add(elRegistry.FLASH_RESOLVER);
        composite.addPropertyELResolver(elRegistry.COMPOSITE_COMPONENT_ATTRIBUTES_EL_RESOLVER);
        addELResolvers(composite, associate.getELResolversFromFacesConfig());
        composite.add(associate.getApplicationELResolvers());

        if (WebConfiguration.getInstance().isOptionEnabled(InterpretEmptyStringSubmittedValuesAsNull)) {
            composite.addPropertyELResolver(elRegistry.EMPTY_STRING_TO_NULL_RESOLVER);
        }

        composite.addPropertyELResolver(elRegistry.RESOURCE_RESOLVER);
        composite.addPropertyELResolver(elRegistry.BUNDLE_RESOLVER);
        composite.addRootELResolver(elRegistry.FACES_BUNDLE_RESOLVER);
        addEL3_0_Resolvers(composite, associate);
        composite.addPropertyELResolver(elRegistry.MAP_RESOLVER);
        composite.addPropertyELResolver(elRegistry.LIST_RESOLVER);
        composite.addPropertyELResolver(elRegistry.ARRAY_RESOLVER);
        composite.addPropertyELResolver(elRegistry.BEAN_RESOLVER);
        composite.addRootELResolver(elRegistry.SCOPED_RESOLVER);
    }

    private static void checkNotNull(FacesCompositeELResolver composite, ApplicationAssociate associate) {
        if (associate == null) {
            throw new NullPointerException(getExceptionMessageString(NULL_PARAMETERS_ERROR_MESSAGE_ID, "associate"));
        }

        if (composite == null) {
            throw new NullPointerException(getExceptionMessageString(NULL_PARAMETERS_ERROR_MESSAGE_ID, "composite"));
        }
    }

    private static void addCDIELResolver(FacesCompositeELResolver composite) {
        composite.add(getCdiBeanManager(FacesContext.getCurrentInstance()).getELResolver());
    }

    private static void addEL3_0_Resolvers(FacesCompositeELResolver composite, ApplicationAssociate associate) {
        ExpressionFactory expressionFactory = associate.getExpressionFactory();

        Method getStreamELResolverMethod = lookupMethod(ExpressionFactory.class, "getStreamELResolver", EMPTY_CLASS_ARGS);

        if (getStreamELResolverMethod != null) {
            try {
                ELResolver streamELResolver = (ELResolver) getStreamELResolverMethod.invoke(expressionFactory, (Object[]) null);
                if (streamELResolver != null) {
                    composite.addRootELResolver(streamELResolver);

                    // Assume that if we have getStreamELResolver, then we must have
                    // jakarta.el.staticFieldELResolver
                    composite.addRootELResolver((ELResolver) newInstance("jakarta.el.StaticFieldELResolver"));
                }
            } catch (IllegalArgumentException | ReflectiveOperationException | SecurityException t) {
                // This is normal on containers that do not have these ELResolvers
            }
        }
    }

    public static Object evaluateValueExpression(ValueExpression expression, ELContext elContext) {
        if (expression.isLiteralText()) {
            return expression.getExpressionString();
        }

        return expression.getValue(elContext);
    }

    /**
     * Create a <code>ValueExpression</code> with the expected type of <code>Object.class</code>
     *
     * @param expression an EL expression
     * @return a new <code>ValueExpression</code> instance based off the provided <code>valueRef</code>
     */
    public static ValueExpression createValueExpression(String expression) {
        return createValueExpression(expression, Object.class);
    }

    public static ValueExpression createValueExpression(String expression, Class<?> expectedType) {
        FacesContext context = FacesContext.getCurrentInstance();
        return context.getApplication().getExpressionFactory().createValueExpression(context.getELContext(), expression, expectedType);
    }

    public static Object coerce(Object value, Class<?> toType) {
        return FacesContext.getCurrentInstance().getApplication().getExpressionFactory().coerceToType(value, toType);

    }

    // --------------------------------------------------------- Private Methods

    /**
     * <p>
     * Add the <code>ELResolvers</code> from the provided list to the target <code>CompositeELResolver</code>.
     * </p>
     *
     * @param target the <code>CompositeELResolver</code> to which the <code>ELResolver</code>s will be added.
     * @param resolvers a <code>List</code> of <code>ELResolver</code>s
     */
    private static void addELResolvers(CompositeELResolver target, List<ELResolver> resolvers) {
        if (resolvers != null && !resolvers.isEmpty()) {
            for (ELResolver resolver : resolvers) {
                target.add(resolver);
            }
        }
    }

    /*
     * First look in the ApplicationAssociate. If that fails, return null;
     *
     */
    public static ExpressionFactory getDefaultExpressionFactory(FacesContext facesContext) {
        if (facesContext == null) {
            return null;
        }

        ExternalContext extContext = facesContext.getExternalContext();
        if (extContext == null) {
            return null;
        }

        return getDefaultExpressionFactory(ApplicationAssociate.getInstance(extContext), facesContext);
    }

    public static ExpressionFactory getDefaultExpressionFactory(ApplicationAssociate associate, FacesContext facesContext) {
        if (associate == null) {
            return null;
        }

        return associate.getExpressionFactory();
    }

}<|MERGE_RESOLUTION|>--- conflicted
+++ resolved
@@ -1,9 +1,5 @@
 /*
-<<<<<<< HEAD
- * Copyright (c) 2023 Contributors to Eclipse Foundation.
-=======
- * Copyright (c) 2023, 2024 Contributors to Eclipse Foundation.
->>>>>>> 9da258a6
+ * Copyright (c) 2024 Contributors to Eclipse Foundation.
  * Copyright (c) 1997, 2020 Oracle and/or its affiliates. All rights reserved.
  *
  * This program and the accompanying materials are made available under the
@@ -32,14 +28,8 @@
 import com.sun.faces.application.ApplicationAssociate;
 import com.sun.faces.application.ResolversRegistry;
 import com.sun.faces.config.WebConfiguration;
-<<<<<<< HEAD
-import com.sun.faces.context.flash.FlashELResolver;
 import com.sun.faces.util.Cache;
 import com.sun.faces.util.LRUCache;
-import jakarta.el.ArrayELResolver;
-import jakarta.el.BeanELResolver;
-=======
->>>>>>> 9da258a6
 import jakarta.el.CompositeELResolver;
 import jakarta.el.ELContext;
 import jakarta.el.ELResolver;
