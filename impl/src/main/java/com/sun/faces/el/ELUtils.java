--- conflicted
+++ resolved
@@ -25,12 +25,7 @@
 import static java.lang.Boolean.FALSE;
 
 import com.sun.faces.application.ApplicationAssociate;
-<<<<<<< HEAD
-import com.sun.faces.context.flash.FlashELResolver;
-=======
 import com.sun.faces.application.ResolversRegistry;
-import com.sun.faces.config.WebConfiguration;
->>>>>>> 85fe01aa
 import com.sun.faces.util.Cache;
 import com.sun.faces.util.LRUCache;
 import jakarta.el.CompositeELResolver;
@@ -146,13 +141,8 @@
         addELResolvers(composite, associate.getELResolversFromFacesConfig());
         composite.add(associate.getApplicationELResolvers());
 
-<<<<<<< HEAD
         if (ContextParam.INTERPRET_EMPTY_STRING_SUBMITTED_VALUES_AS_NULL.isSet(FacesContext.getCurrentInstance())) {
-            composite.addPropertyELResolver(EMPTY_STRING_TO_NULL_RESOLVER);
-=======
-        if (WebConfiguration.getInstance().isOptionEnabled(InterpretEmptyStringSubmittedValuesAsNull)) {
             composite.addPropertyELResolver(elRegistry.EMPTY_STRING_TO_NULL_RESOLVER);
->>>>>>> 85fe01aa
         }
 
         composite.addPropertyELResolver(elRegistry.RESOURCE_RESOLVER);
