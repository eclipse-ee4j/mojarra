/*
 * Copyright (c) 1997, 2020 Oracle and/or its affiliates. All rights reserved.
 *
 * This program and the accompanying materials are made available under the
 * terms of the Eclipse Public License v. 2.0, which is available at
 * http://www.eclipse.org/legal/epl-2.0.
 *
 * This Source Code may also be made available under the following Secondary
 * Licenses when the conditions for such availability set forth in the
 * Eclipse Public License v. 2.0 are satisfied: GNU General Public License,
 * version 2 with the GNU Classpath Exception, which is available at
 * https://www.gnu.org/software/classpath/license.html.
 *
 * SPDX-License-Identifier: EPL-2.0 OR GPL-2.0 WITH Classpath-exception-2.0
 */

package com.sun.faces.application.resource;

import static com.sun.faces.RIConstants.FLOW_IN_JAR_PREFIX;
import static com.sun.faces.config.WebConfiguration.META_INF_CONTRACTS_DIR;
import static com.sun.faces.config.WebConfiguration.WebContextInitParameter.FaceletsSuffix;
import static jakarta.faces.application.ResourceVisitOption.TOP_LEVEL_VIEWS_ONLY;
import static java.util.Spliterator.DISTINCT;
import static java.util.Spliterators.spliteratorUnknownSize;
import static java.util.stream.StreamSupport.stream;

import java.io.IOException;
import java.io.InputStream;
import java.net.MalformedURLException;
import java.net.URL;
import java.util.Enumeration;
import java.util.List;
import java.util.NoSuchElementException;
import java.util.Objects;
import java.util.stream.Stream;

import com.sun.faces.application.ApplicationAssociate;
import com.sun.faces.config.WebConfiguration;
import com.sun.faces.util.Util;

import jakarta.enterprise.inject.Any;
import jakarta.faces.FacesException;
import jakarta.faces.annotation.View;
import jakarta.faces.application.ResourceVisitOption;
import jakarta.faces.context.ExternalContext;
import jakarta.faces.context.FacesContext;
import jakarta.faces.flow.Flow;

public class FaceletWebappResourceHelper extends ResourceHelper {

    private static final String[] RESTRICTED_DIRECTORIES = { "/WEB-INF/", "/META-INF/" };

    private final ResourceHelper webappResourceHelper;
    private final String[] configuredExtensions;

    public FaceletWebappResourceHelper(WebappResourceHelper webappResourceHelper) {
        this.webappResourceHelper = webappResourceHelper;
        WebConfiguration webConfig = WebConfiguration.getInstance();
        configuredExtensions = webConfig.getOptionValue(FaceletsSuffix, " ");
    }

    @Override
    public boolean equals(Object obj) {
        return obj instanceof FaceletWebappResourceHelper;
    }

    @Override
    public int hashCode() {
        return 3;
    }

    @Override
    public LibraryInfo findLibrary(String libraryName, String localePrefix, String contract, FacesContext ctx) {
        // FCAPUTO libraries are handled by WebappResourceHelper
        return null;
    }

    @Override
    public ResourceInfo findResource(LibraryInfo library, String resourceName, String localePrefix, boolean compressable, FacesContext ctx) {
        if (localePrefix != null) {
            // FCAPUTO localized facelets are not yet allowed
            return null;
        }

        FaceletResourceInfo result = null;
        try {

            List<String> contracts = ctx.getResourceLibraryContracts();
            ContractInfo[] outContract = new ContractInfo[1];
            boolean[] outDoNotCache = new boolean[1];

            URL url = null;

            // if the library is not null, we must not consider contracts here!
            if (library == null && !contracts.isEmpty()) {
                url = findResourceInfoConsideringContracts(ctx, resourceName, outContract, contracts);
            }

            if (url == null) {
                url = Resource.getResourceUrl(ctx, createPath(library, resourceName));
            }

            if (url == null) {
                url = findResourceUrlConsideringFlows(resourceName, outDoNotCache);
            }

            if (url != null) {
                result = new FaceletResourceInfo(outContract[0], resourceName, null, this, url);
                result.setDoNotCache(outDoNotCache[0]);
            }
        } catch (IOException ex) {
            throw new FacesException(ex);
        }

        return result;
    }

    public Stream<String> getViewResources(FacesContext facesContext, String path, int maxDepth, ResourceVisitOption... options) {
        Stream<String> physicalViewResources = stream(spliteratorUnknownSize(
                new ResourcePathsIterator(path, maxDepth, configuredExtensions, getRestrictedDirectories(options), facesContext.getExternalContext()),
                DISTINCT), false);
        Stream<String> programmaticViewResources = Util.getCdiBeanManager(facesContext)
<<<<<<< HEAD
                .getBeans(Object.class, Any.Literal.INSTANCE).stream() // The value is not @Nonbinding. Only in 4.1 we can use View.Literal.INSTANCE as qualifier.
=======
                .getBeans(Object.class, Any.Literal.INSTANCE).stream()
>>>>>>> 21aafbfd
                .map(bean -> bean.getBeanClass().getAnnotation(View.class))
                .filter(Objects::nonNull)
                .map(View::value);

        return Stream.concat(physicalViewResources, programmaticViewResources);
    }

    private static String[] getRestrictedDirectories(final ResourceVisitOption... options) {
        for (ResourceVisitOption option : options) {
            if (option == TOP_LEVEL_VIEWS_ONLY) {
                return RESTRICTED_DIRECTORIES;
            }
        }

        return null;
    }

    private String createPath(LibraryInfo library, String resourceName) {
        String path = resourceName;
        if (library != null) {
            path = library.getPath() + "/" + resourceName;
        } else {
            // prepend the leading '/' if necessary.
            if (path.charAt(0) != '/') {
                path = "/" + path;
            }
        }

        return path;
    }

    private URL findResourceInfoConsideringContracts(FacesContext ctx, String baseResourceName, ContractInfo[] outContract, List<String> contracts)
            throws MalformedURLException {
        URL url = null;
        String resourceName;

        for (String contract : contracts) {
            if (baseResourceName.startsWith("/")) {
                resourceName = getBaseContractsPath() + "/" + contract + baseResourceName;
            } else {
                resourceName = getBaseContractsPath() + "/" + contract + "/" + baseResourceName;
            }

            url = Resource.getResourceUrl(ctx, resourceName);

            if (url != null) {
                outContract[0] = new ContractInfo(contract);
                break;
            } else {
                if (baseResourceName.startsWith("/")) {
                    resourceName = META_INF_CONTRACTS_DIR + "/" + contract + baseResourceName;
                } else {
                    resourceName = META_INF_CONTRACTS_DIR + "/" + contract + "/" + baseResourceName;
                }
                url = Util.getCurrentLoader(this).getResource(resourceName);
                if (url != null) {
                    outContract[0] = new ContractInfo(contract);
                    break;
                }
            }

        }

        return url;
    }

    private URL findResourceUrlConsideringFlows(String resourceName, boolean[] outDoNotCache) throws IOException {

        URL url = null;

        ClassLoader cl = Util.getCurrentLoader(this);
        Enumeration<URL> matches = cl.getResources(FLOW_IN_JAR_PREFIX + resourceName);
        try {
            url = matches.nextElement();
        } catch (NoSuchElementException nsee) {
            url = null;
        }

        if (url != null && matches.hasMoreElements()) {
            boolean keepGoing = true;
            FacesContext context = FacesContext.getCurrentInstance();
            Flow currentFlow = context.getApplication().getFlowHandler().getCurrentFlow(context);

            do {
                if (currentFlow != null && 0 < currentFlow.getDefiningDocumentId().length()) {
                    String definingDocumentId = currentFlow.getDefiningDocumentId();
                    ExternalContext extContext = context.getExternalContext();
                    ApplicationAssociate associate = ApplicationAssociate.getInstance(extContext);
                    if (associate.urlIsRelatedToDefiningDocumentInJar(url, definingDocumentId)) {
                        keepGoing = false;
                        outDoNotCache[0] = true;
                    } else {
                        if (matches.hasMoreElements()) {
                            url = matches.nextElement();
                        } else {
                            keepGoing = false;
                        }
                    }
                } else {
                    keepGoing = false;
                }
            } while (keepGoing);
        }

        return url;
    }

    @Override
    public String getBaseResourcePath() {
        return "";
    }

    @Override
    public String getBaseContractsPath() {
        return webappResourceHelper.getBaseContractsPath();
    }

    @Override
    protected InputStream getNonCompressedInputStream(ResourceInfo info, FacesContext ctx) throws IOException {
        throw new UnsupportedOperationException("Not supported yet.");
    }

    @Override
    public URL getURL(ResourceInfo resource, FacesContext ctx) {
        return ((FaceletResourceInfo) resource).getUrl();
    }

}<|MERGE_RESOLUTION|>--- conflicted
+++ resolved
@@ -120,11 +120,7 @@
                 new ResourcePathsIterator(path, maxDepth, configuredExtensions, getRestrictedDirectories(options), facesContext.getExternalContext()),
                 DISTINCT), false);
         Stream<String> programmaticViewResources = Util.getCdiBeanManager(facesContext)
-<<<<<<< HEAD
-                .getBeans(Object.class, Any.Literal.INSTANCE).stream() // The value is not @Nonbinding. Only in 4.1 we can use View.Literal.INSTANCE as qualifier.
-=======
                 .getBeans(Object.class, Any.Literal.INSTANCE).stream()
->>>>>>> 21aafbfd
                 .map(bean -> bean.getBeanClass().getAnnotation(View.class))
                 .filter(Objects::nonNull)
                 .map(View::value);
