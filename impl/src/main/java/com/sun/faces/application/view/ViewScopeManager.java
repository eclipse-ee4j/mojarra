/*
 * Copyright (c) 1997, 2020 Oracle and/or its affiliates. All rights reserved.
 *
 * This program and the accompanying materials are made available under the
 * terms of the Eclipse Public License v. 2.0, which is available at
 * http://www.eclipse.org/legal/epl-2.0.
 *
 * This Source Code may also be made available under the following Secondary
 * Licenses when the conditions for such availability set forth in the
 * Eclipse Public License v. 2.0 are satisfied: GNU General Public License,
 * version 2 with the GNU Classpath Exception, which is available at
 * https://www.gnu.org/software/classpath/license.html.
 *
 * SPDX-License-Identifier: EPL-2.0 OR GPL-2.0 WITH Classpath-exception-2.0
 */

package com.sun.faces.application.view;

import static com.sun.faces.config.WebConfiguration.BooleanWebContextInitParameter.EnableDistributable;
<<<<<<< HEAD
import static java.util.logging.Level.FINE;
import static java.util.logging.Level.FINEST;
import static java.util.logging.Level.INFO;
import static java.util.logging.Level.WARNING;
=======
import static com.sun.faces.config.WebConfiguration.WebContextInitParameter.NumberOfActiveViewMaps;
>>>>>>> 8c73eec2

import java.util.Collections;
import java.util.Iterator;
import java.util.Map;
import java.util.UUID;
import java.util.logging.Logger;

import com.sun.faces.application.ApplicationAssociate;
import com.sun.faces.config.WebConfiguration;
import com.sun.faces.util.LRUMap;

import jakarta.faces.application.FacesMessage;
import jakarta.faces.application.ProjectStage;
import jakarta.faces.component.UIViewRoot;
import jakarta.faces.context.FacesContext;
import jakarta.faces.event.AbortProcessingException;
import jakarta.faces.event.PostConstructViewMapEvent;
import jakarta.faces.event.PreDestroyViewMapEvent;
import jakarta.faces.event.SystemEvent;
import jakarta.faces.event.ViewMapListener;
import jakarta.servlet.http.HttpSession;
import jakarta.servlet.http.HttpSessionEvent;
import jakarta.servlet.http.HttpSessionListener;

/**
 * The manager that deals with non-CDI and CDI ViewScoped beans.
 */
public class ViewScopeManager implements HttpSessionListener, ViewMapListener {

    /**
     * Stores the logger.
     */
    private static final Logger LOGGER = Logger.getLogger(ViewScopeManager.class.getName());
    /**
     * Stores the constants to keep track of the active view maps.
     */
    public static final String ACTIVE_VIEW_MAPS = "com.sun.faces.application.view.activeViewMaps";
    /**
     * Stores the constant for the maximum active view map size.
     */
    public static final String ACTIVE_VIEW_MAPS_SIZE = "com.sun.faces.application.view.activeViewMapsSize";
    /**
     * Stores the view map.
     */
    public static final String VIEW_MAP = "com.sun.faces.application.view.viewMap";
    /**
     * Stores the view map id.
     */
    public static final String VIEW_MAP_ID = "com.sun.faces.application.view.viewMapId";
    /**
     * Stores the constant to keep track of the ViewScopeManager.
     */
    public static final String VIEW_SCOPE_MANAGER = "com.sun.faces.application.view.viewScopeManager";
    /**
     * Stores the CDI context manager.
     */
    private ViewScopeContextManager contextManager;

    private boolean distributable;
    
    private Integer numberOfActiveViewMapsInWebXml;

    /**
     * Constructor.
     */
    public ViewScopeManager() {
        FacesContext context = FacesContext.getCurrentInstance();
        contextManager = new ViewScopeContextManager();
        WebConfiguration config = WebConfiguration.getInstance(context.getExternalContext());
        distributable = config.isOptionEnabled(EnableDistributable);
<<<<<<< HEAD
=======

        String numberOfActiveViewMapsAsString = config.getOptionValue(NumberOfActiveViewMaps);
        if (numberOfActiveViewMapsAsString != null) {
            try {
                numberOfActiveViewMapsInWebXml = Integer.parseInt(numberOfActiveViewMapsAsString);
            }
            catch (NumberFormatException e) {
                if (LOGGER.isLoggable(Level.WARNING)) {
                    LOGGER.log(Level.WARNING, "Cannot parse " + NumberOfActiveViewMaps.getQualifiedName(), e);
                }
            }
        }
>>>>>>> 8c73eec2
    }
    
    /**
     * Static method that locates the ID for a view map in the active view maps
     * stored in the session. It just performs a == over the view map because
     * it should be the same object.
     *
     * @param facesContext The faces context
     * @param viewMap The view to locate
     * @return located ID
     */
    protected static String locateViewMapId(FacesContext facesContext, Map<String, Object> viewMap) {
        Object session = facesContext.getExternalContext().getSession(true);
        
        if (session != null) {
            Map<String, Object> sessionMap = facesContext.getExternalContext().getSessionMap();
            @SuppressWarnings("unchecked")
            Map<String, Object> viewMaps = (Map<String, Object>) sessionMap.get(ACTIVE_VIEW_MAPS);
            if (viewMaps != null) {
                for (Map.Entry<String,Object> entry : viewMaps.entrySet()) {
                    if (viewMap == entry.getValue()) {
                        return entry.getKey();
                    }
                }
            }
        }
        
        return null;
    }

    /**
     * Clear the current view map using the Faces context.
     *
     * @param facesContext the Faces context.
     */
    public void clear(FacesContext facesContext) {
        LOGGER.log(FINEST, "Clearing @ViewScoped beans from current view map");

        if (contextManager != null) {
            contextManager.clear(facesContext);
        }
    }

    /**
     * Clear the given view map. Use the version with viewMapId.
     *
     * @param facesContext the Faces context.
     * @param viewMap the view map.
     */
    @Deprecated
    public void clear(FacesContext facesContext, Map<String, Object> viewMap) {
        String viewMapId = locateViewMapId(facesContext, viewMap);
        if (viewMapId != null) {
            this.clear(facesContext, viewMapId, viewMap);
        } else {
            LOGGER.log(WARNING, "Cannot locate the view map to clear in the active maps: {0}", viewMap);
        }
    }
    
    /**
     * Clear the given view map.
     *
     * @param facesContext the Faces context.
     * @param viewMapId The ID of the view map
     * @param viewMap the view map.
     */
    public void clear(FacesContext facesContext, String viewMapId, Map<String, Object> viewMap) {
        LOGGER.log(FINEST, "Clearing @ViewScoped beans from view map: {0}", viewMap);

        if (contextManager != null) {
            contextManager.clear(facesContext, viewMapId, viewMap);
        }

        destroyBeans(facesContext, viewMap);
    }
    
    /**
     * Destroy the managed beans from the given view map.
     *
     * @param facesContext the Faces Context.
     * @param viewMap the view map.
     */
    public void destroyBeans(FacesContext facesContext, Map<String, Object> viewMap) {
        LOGGER.log(FINEST, "Destroying @ViewScoped beans from view map: {0}", viewMap);
        
        ApplicationAssociate applicationAssociate = ApplicationAssociate.getInstance(facesContext.getExternalContext());
        if (applicationAssociate != null) {
            destroyBeans(applicationAssociate, viewMap);
        }
    }
    
    /**
     * Destroy the managed beans from the given view map.
     *
     * @param applicationAssociate the application associate.
     * @param viewMap the view map.
     */
    private void destroyBeans(ApplicationAssociate applicationAssociate, Map<String, Object> viewMap) {
    }

    /**
     * Get the CDI context manager.
     *
     * @return the CDI context manager.
     */
    ViewScopeContextManager getContextManager() {
        return contextManager;
    }

    /**
     * Get our instance.
     *
     * @param facesContext the FacesContext.
     * @return our instance.
     */
    public static ViewScopeManager getInstance(FacesContext facesContext) {
        if (!facesContext.getExternalContext().getApplicationMap().containsKey(VIEW_SCOPE_MANAGER)) {
            facesContext.getExternalContext().getApplicationMap().put(VIEW_SCOPE_MANAGER, new ViewScopeManager());
        }
        return (ViewScopeManager) facesContext.getExternalContext().getApplicationMap().get(VIEW_SCOPE_MANAGER);
    }

    /**
     * Is a listener for the given source.
     *
     * @param source the source.
     * @return true if UIViewRoot, false otherwise.
     */
    @Override
    public boolean isListenerForSource(Object source) {
        return source instanceof UIViewRoot;
    }

    /**
     * Process the system event.
     *
     * @param systemEvent the system event.
     * @throws AbortProcessingException when processing needs to be aborted.
     */
    @Override
    public void processEvent(SystemEvent systemEvent) throws AbortProcessingException {
        if (systemEvent instanceof PreDestroyViewMapEvent) {
            processPreDestroyViewMap(systemEvent);
        }

        if (systemEvent instanceof PostConstructViewMapEvent) {
            processPostConstructViewMap(systemEvent);
        }
    }

    /**
     * Process the PostConstructViewMap system event.
     *
     * @param systemEvent the system event.
     */
    private void processPostConstructViewMap(SystemEvent systemEvent) {
        LOGGER.log(FINEST, "Handling PostConstructViewMapEvent");

        UIViewRoot viewRoot = (UIViewRoot) systemEvent.getSource();
        Map<String, Object> viewMap = viewRoot.getViewMap(false);

        if (viewMap != null) {
            FacesContext facesContext = FacesContext.getCurrentInstance();

            if (viewRoot.isTransient() && facesContext.isProjectStage(ProjectStage.Development)) {
                FacesMessage message = new FacesMessage(FacesMessage.SEVERITY_WARN, "@ViewScoped beans are not supported on stateless views",
                        "@ViewScoped beans are not supported on stateless views");
                facesContext.addMessage(viewRoot.getClientId(facesContext), message);

                LOGGER.log(WARNING, "@ViewScoped beans are not supported on stateless views");
            }

            Object session = facesContext.getExternalContext().getSession(true);

            if (session != null) {
                Map<String, Object> sessionMap = facesContext.getExternalContext().getSessionMap();
                Integer size = (Integer) sessionMap.get(ACTIVE_VIEW_MAPS_SIZE);
                if (size == null) {
                    size = numberOfActiveViewMapsInWebXml;
                    
                    if (size == null) {
                        size = Integer.parseInt(NumberOfActiveViewMaps.getDefaultValue());
                    }
                }

                if (sessionMap.get(ACTIVE_VIEW_MAPS) == null) {
                    sessionMap.put(ACTIVE_VIEW_MAPS, Collections.synchronizedMap(new LRUMap<String, Object>(size)));
                }

                @SuppressWarnings("unchecked")
                Map<String, Object> viewMaps = (Map<String, Object>) sessionMap.get(ACTIVE_VIEW_MAPS);
                synchronized (viewMaps) {
                    String viewMapId = UUID.randomUUID().toString();
                    while (viewMaps.containsKey(viewMapId)) {
                        viewMapId = UUID.randomUUID().toString();
                    }

                    if (viewMaps.size() == size) {
                        String eldestViewMapId = viewMaps.keySet().iterator().next();
                        @SuppressWarnings("unchecked")
                        Map<String, Object> eldestViewMap = (Map<String, Object>) viewMaps.remove(eldestViewMapId);
                        removeEldestViewMap(facesContext, eldestViewMapId, eldestViewMap);
                    }

                    viewMaps.put(viewMapId, viewMap);
                    viewRoot.getTransientStateHelper().putTransient(VIEW_MAP_ID, viewMapId);
                    viewRoot.getTransientStateHelper().putTransient(VIEW_MAP, viewMap);
                    if (distributable) {
                        // If we are distributable, this will result in a dirtying of the
                        // session data, forcing replication. If we are not distributable,
                        // this is a no-op.
                        sessionMap.put(ACTIVE_VIEW_MAPS, viewMaps);
                    }
                }

                if (contextManager != null) {
                    contextManager.fireInitializedEvent(facesContext, viewRoot);
                }
            }
        }
    }

    /**
     * Process the PreDestroyViewMap system event.
     *
     * @param se the system event.
     */
    private void processPreDestroyViewMap(SystemEvent se) {
        LOGGER.log(FINEST, "Handling PreDestroyViewMapEvent");
        
        UIViewRoot viewRoot = (UIViewRoot) se.getSource();
        Map<String, Object> viewMap = viewRoot.getViewMap(false);
        String viewMapId = (String) viewRoot.getTransientStateHelper().getTransient(VIEW_MAP_ID);

        if (viewMap != null && viewMapId != null && !viewMap.isEmpty()) {
            FacesContext facesContext = FacesContext.getCurrentInstance();

            if (contextManager != null) {
                contextManager.clear(facesContext, viewMapId, viewMap);
                contextManager.fireDestroyedEvent(facesContext, viewRoot);
            }

            destroyBeans(facesContext, viewMap);

        }
    }

    /**
     * Create the associated data in the session (if any).
     *
     * @param se the HTTP session event.
     */
    @Override
    public void sessionCreated(HttpSessionEvent se) {
        LOGGER.log(FINEST, "Creating session for @ViewScoped beans");
    }

    /**
     * Destroy the associated data in the session.
     *
     * @param httpSessionEvent the HTTP session event.
     */
    @Override
    public void sessionDestroyed(HttpSessionEvent httpSessionEvent) {
        LOGGER.log(FINEST, "Cleaning up session for @ViewScoped beans");

        if (contextManager != null) {
            contextManager.sessionDestroyed(httpSessionEvent);
        }

        HttpSession session = httpSessionEvent.getSession();
        
        @SuppressWarnings("unchecked")
        Map<String, Object> activeViewMaps = (Map<String, Object>) session.getAttribute(ACTIVE_VIEW_MAPS);
        if (activeViewMaps != null) {
            Iterator<Object> activeViewMapsIterator = activeViewMaps.values().iterator();
            ApplicationAssociate applicationAssociate = ApplicationAssociate.getInstance(httpSessionEvent.getSession().getServletContext());
            while (activeViewMapsIterator.hasNext()) {
                @SuppressWarnings("unchecked")
                Map<String, Object> viewMap = (Map<String, Object>) activeViewMapsIterator.next();
                destroyBeans(applicationAssociate, viewMap);
            }

            activeViewMaps.clear();
            session.removeAttribute(ACTIVE_VIEW_MAPS);
            session.removeAttribute(ACTIVE_VIEW_MAPS_SIZE);
        }
    }

    /**
     * Remove the eldest view map from the active view maps.
     *
     * @param facesContext the context
     * @param viewMapId the view map id
     * @param eldestViewMap the eldest view map.
     */
    private void removeEldestViewMap(FacesContext facesContext, String viewMapId, Map<String, Object> eldestViewMap) {
        LOGGER.log(FINEST, "Removing eldest view map: {0}", eldestViewMap);

        if (contextManager != null) {
            contextManager.clear(facesContext, viewMapId, eldestViewMap);
        }

        destroyBeans(facesContext, eldestViewMap);
    }
}<|MERGE_RESOLUTION|>--- conflicted
+++ resolved
@@ -17,14 +17,9 @@
 package com.sun.faces.application.view;
 
 import static com.sun.faces.config.WebConfiguration.BooleanWebContextInitParameter.EnableDistributable;
-<<<<<<< HEAD
-import static java.util.logging.Level.FINE;
+import static com.sun.faces.config.WebConfiguration.WebContextInitParameter.NumberOfActiveViewMaps;
 import static java.util.logging.Level.FINEST;
-import static java.util.logging.Level.INFO;
 import static java.util.logging.Level.WARNING;
-=======
-import static com.sun.faces.config.WebConfiguration.WebContextInitParameter.NumberOfActiveViewMaps;
->>>>>>> 8c73eec2
 
 import java.util.Collections;
 import java.util.Iterator;
@@ -95,8 +90,6 @@
         contextManager = new ViewScopeContextManager();
         WebConfiguration config = WebConfiguration.getInstance(context.getExternalContext());
         distributable = config.isOptionEnabled(EnableDistributable);
-<<<<<<< HEAD
-=======
 
         String numberOfActiveViewMapsAsString = config.getOptionValue(NumberOfActiveViewMaps);
         if (numberOfActiveViewMapsAsString != null) {
@@ -104,12 +97,11 @@
                 numberOfActiveViewMapsInWebXml = Integer.parseInt(numberOfActiveViewMapsAsString);
             }
             catch (NumberFormatException e) {
-                if (LOGGER.isLoggable(Level.WARNING)) {
-                    LOGGER.log(Level.WARNING, "Cannot parse " + NumberOfActiveViewMaps.getQualifiedName(), e);
-                }
-            }
-        }
->>>>>>> 8c73eec2
+                if (LOGGER.isLoggable(WARNING)) {
+                    LOGGER.log(WARNING, "Cannot parse " + NumberOfActiveViewMaps.getQualifiedName(), e);
+                }
+            }
+        }
     }
     
     /**
