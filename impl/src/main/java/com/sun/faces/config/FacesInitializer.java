/*
 * Copyright (c) 2021 Contributors to Eclipse Foundation.
 * Copyright (c) 2009, 2020 Oracle and/or its affiliates. All rights reserved.
 *
 * This program and the accompanying materials are made available under the
 * terms of the Eclipse Public License v. 2.0, which is available at
 * http://www.eclipse.org/legal/epl-2.0.
 *
 * This Source Code may also be made available under the following Secondary
 * Licenses when the conditions for such availability set forth in the
 * Eclipse Public License v. 2.0 are satisfied: GNU General Public License,
 * version 2 with the GNU Classpath Exception, which is available at
 * https://www.gnu.org/software/classpath/license.html.
 *
 * SPDX-License-Identifier: EPL-2.0 OR GPL-2.0 WITH Classpath-exception-2.0
 */

package com.sun.faces.config;

import static com.sun.faces.RIConstants.ANNOTATED_CLASSES;
import static com.sun.faces.RIConstants.FACES_SERVLET_MAPPINGS;
import static com.sun.faces.RIConstants.FACES_SERVLET_REGISTRATION;
import static java.lang.Boolean.parseBoolean;
import static java.util.Collections.emptySet;

import java.util.HashSet;
import java.util.Map;
import java.util.Set;

import jakarta.annotation.Resource;
import jakarta.faces.annotation.FacesConfig;
import jakarta.faces.application.ResourceDependencies;
import jakarta.faces.application.ResourceDependency;
import jakarta.faces.component.FacesComponent;
import jakarta.faces.component.UIComponent;
import jakarta.faces.component.behavior.FacesBehavior;
import jakarta.faces.convert.Converter;
import jakarta.faces.convert.FacesConverter;
import jakarta.faces.event.ListenerFor;
import jakarta.faces.event.ListenersFor;
import jakarta.faces.event.NamedEvent;
import jakarta.faces.event.PhaseListener;
import jakarta.faces.flow.FlowScoped;
import jakarta.faces.flow.builder.FlowBuilderParameter;
import jakarta.faces.flow.builder.FlowDefinition;
import jakarta.faces.lifecycle.ClientWindowScoped;
import jakarta.faces.model.DataModel;
import jakarta.faces.model.FacesDataModel;
import jakarta.faces.push.Push;
import jakarta.faces.push.PushContext;
import jakarta.faces.render.FacesBehaviorRenderer;
import jakarta.faces.render.FacesRenderer;
import jakarta.faces.render.Renderer;
import jakarta.faces.validator.FacesValidator;
import jakarta.faces.validator.Validator;
import jakarta.faces.view.ViewScoped;
import jakarta.faces.webapp.FacesServlet;
import jakarta.servlet.ServletContainerInitializer;
import jakarta.servlet.ServletContext;
import jakarta.servlet.ServletException;
import jakarta.servlet.ServletRegistration;
import jakarta.servlet.annotation.HandlesTypes;
import jakarta.websocket.server.ServerContainer;

/**
 * Initializes Jakarta Faces if at least one of the following conditions is met:
 *
 * <ul>
 * <li>The <code>Set</code> of classes passed to this initializer contains an user-defined Faces type, or</li>
 * <li><code>FacesServlet</code> has been explicitly mapped ,or</li>
 * <li><code>/WEB-INF/faces-config.xml</code> exists</li>
 * </ul>
 *
 * If it is met, and the <code>FacesServlet</code> has not been explicitly mapped,
 * then add mappings <em>*.xhtml</em>, <em>/faces</em>, <em>*.jsf</em>, and <em>*.faces</em> for the FacesServlet.
 */
@HandlesTypes({

    // Jakarta Faces specific
    ClientWindowScoped.class, Converter.class, DataModel.class, FacesBehavior.class, FacesBehaviorRenderer.class, FacesComponent.class, FacesConfig.class,
    FacesConverter.class, FacesDataModel.class, FacesRenderer.class, FacesValidator.class, FlowBuilderParameter.class, FlowDefinition.class, FlowScoped.class,
    ListenerFor.class, ListenersFor.class, NamedEvent.class, PhaseListener.class, Push.class, Renderer.class, ResourceDependencies.class, ResourceDependency.class,
    UIComponent.class, Validator.class, ViewScoped.class,

    // General -- TODO: document why exactly this is relevant; it was added here https://github.com/javaee/mojarra/commit/74cb6a1c35d74d1a3097b8c02d746bda42a40507
    Resource.class,
})
public class FacesInitializer implements ServletContainerInitializer {

    // NOTE: Logging should not be used with this class.

    public static final String FACES_PACKAGE_PREFIX = "jakarta.faces.";
    public static final String MOJARRA_PACKAGE_PREFIX = "com.sun.faces.";
    public static final String MOJARRA_TEST_PACKAGE_PREFIX = "com.sun.faces.test.";

    private static final String FACES_CONFIG_RESOURCE_PATH = "/WEB-INF/faces-config.xml";
    private static final String FACES_SERVLET_CLASS_NAME = FacesServlet.class.getName();
    private static final String[] FACES_SERVLET_MAPPINGS_WITH_XHTML = { "/faces/*", "*.jsf", "*.faces", "*.xhtml" };
    private static final String[] FACES_SERVLET_MAPPINGS_WITHOUT_XHTML = { "/faces/*", "*.jsf", "*.faces" };

    // -------------------------------- Methods from ServletContainerInitializer

    @Override
    public void onStartup(Set<Class<?>> classes, ServletContext servletContext) throws ServletException {
        Set<Class<?>> customFacesTypes = filterCustomFacesTypes(classes);

        boolean appHasFacesContent = !customFacesTypes.isEmpty() || isFacesConfigFilePresent(servletContext);
        boolean appHasFacesServlet = isFacesServletRegistrationPresent(servletContext);

        if (appHasFacesContent || appHasFacesServlet) {
            servletContext.setAttribute(ANNOTATED_CLASSES, customFacesTypes);
            InitFacesContext initFacesContext = new InitFacesContext(servletContext);

            try {
                if (appHasFacesContent) {
                    // Only look at mapping concerns if there is Faces content
                    handleMappingConcerns(servletContext);
                }

                // Other concerns also handled if there is an existing Faces Servlet mapping
                handleWebSocketConcerns(servletContext);

                // The Configure listener will do the bulk of initializing (configuring) Faces in a later phase.
                servletContext.addListener(ConfigureListener.class);
            }
            finally {
                // Bug 20458755: The InitFacesContext was not being cleaned up, resulting in
                // a partially constructed FacesContext being made available
                // to other code that re-uses this Thread at init time.
                initFacesContext.releaseCurrentInstance();
                initFacesContext.release();
            }
        }
    }

    // --------------------------------------------------------- Private Methods

<<<<<<< HEAD
    private static Set<Class<?>> filterCustomFacesTypes(Set<Class<?>> classes) {
        Set<Class<?>> set = new HashSet<>(classes == null ? emptySet() : classes);
        set.removeIf(FacesInitializer::isApiOrImplClass);
        return set;
    }
=======
    private boolean appMayHaveSomeFacesContent(Set<Class<?>> classes, ServletContext context) {
        if (!isEmpty(classes) && classes.stream().anyMatch(e -> e.getName().startsWith("jakarta.faces"))) {
            return true;
        }
>>>>>>> 39c063b8

    private static boolean isApiOrImplClass(Class<?> c) {
        String name = c.getName();
        return name.startsWith(FACES_PACKAGE_PREFIX) || (name.startsWith(MOJARRA_PACKAGE_PREFIX) && !name.startsWith(MOJARRA_TEST_PACKAGE_PREFIX));
    }

    private static boolean isFacesConfigFilePresent(ServletContext context) {
        try {
            return context.getResource(FACES_CONFIG_RESOURCE_PATH) != null;
        }
        catch (Exception ignore) {
            return false;
        }
    }

    private static boolean isFacesServletRegistrationPresent(ServletContext context) {
        return getExistingFacesServletRegistration(context) != null;
    }

    private static ServletRegistration getExistingFacesServletRegistration(ServletContext servletContext) {
        Map<String, ? extends ServletRegistration> existing = servletContext.getServletRegistrations();

        for (ServletRegistration registration : existing.values()) {
            if (FACES_SERVLET_CLASS_NAME.equals(registration.getClassName())) {
                return registration;
            }
        }

        return null;
    }

    private static void handleMappingConcerns(ServletContext servletContext) throws ServletException {
        ServletRegistration existingFacesServletRegistration = getExistingFacesServletRegistration(servletContext);

        if (existingFacesServletRegistration != null) {
            // FacesServlet has already been defined, so we're not going to add additional mappings.
            servletContext.setAttribute(FACES_SERVLET_REGISTRATION, existingFacesServletRegistration);
            return;
        }

        ServletRegistration newFacesServletRegistration = servletContext.addServlet(FacesServlet.class.getSimpleName(), FACES_SERVLET_CLASS_NAME);

        if (parseBoolean(servletContext.getInitParameter(FacesServlet.DISABLE_FACESSERVLET_TO_XHTML_PARAM_NAME))) {
            newFacesServletRegistration.addMapping(FACES_SERVLET_MAPPINGS_WITHOUT_XHTML);
        }
        else {
            newFacesServletRegistration.addMapping(FACES_SERVLET_MAPPINGS_WITH_XHTML);
        }

        servletContext.setAttribute(FACES_SERVLET_MAPPINGS, newFacesServletRegistration.getMappings());
        servletContext.setAttribute(FACES_SERVLET_REGISTRATION, newFacesServletRegistration);
    }

    private static void handleWebSocketConcerns(ServletContext context) throws ServletException {
        if (context.getAttribute(ServerContainer.class.getName()) != null) {
            // Already initialized
            return;
        }

        if (!parseBoolean(context.getInitParameter(PushContext.ENABLE_WEBSOCKET_ENDPOINT_PARAM_NAME))) {
            // Register websocket endpoint is not enabled
            return;
        }

        // Below work around is specific for Tyrus websocket impl.
        // As Mojarra is to be designed as a container-provided JAR (not an user-provided JAR),
        // the WebsocketEndpoint needs to be programmatically added in a ServletContextListener (in Mojarra's case the ConfigureListener),
        // but at that point, servletContext.getAttribute(ServerContainer.class.getName()) returns null when Tyrus is used (Payara/GlassFish).
        // Upon inspection it turns out that the TyrusServletContainerInitializer#onStartup() immediately returns when there are no user-provided endpoints
        // and doesn't register the ServerContainer anymore, causing it to not be placed in ServletContext anymore.
        // The below work around will thus manually take care of this.

        ClassLoader cl = context.getClassLoader();
        Class<?> tyrusInitializerClass;

        try {
            tyrusInitializerClass = cl.loadClass("org.glassfish.tyrus.servlet.TyrusServletContainerInitializer");
        }
        catch (ClassNotFoundException ignore) {
            // Tyrus is actually not being used (all other impls known so far do not skip ServerContainer). That's OK for now, so just continue as usual.
            return;
        }

        try {
            ServletContainerInitializer tyrusInitializer = (ServletContainerInitializer) tyrusInitializerClass.getDeclaredConstructor().newInstance();
            Class<?> tyrusConfigClass = cl.loadClass("org.glassfish.tyrus.server.TyrusServerConfiguration");

            // Set of classes must be mutable and contain the TyrusServerConfiguration class.
            Set<Class<?>> handledTypes = new HashSet<>();
            handledTypes.add(tyrusConfigClass);
            tyrusInitializer.onStartup(handledTypes, context);
        }
        catch (Exception e) {
            // Tyrus is being used but it failed for unclear reason while websocket endpoint should be enabled. That's not OK, so rethrow as ServletException.
            throw new ServletException(e);
        }

    }

}<|MERGE_RESOLUTION|>--- conflicted
+++ resolved
@@ -135,18 +135,12 @@
 
     // --------------------------------------------------------- Private Methods
 
-<<<<<<< HEAD
+
     private static Set<Class<?>> filterCustomFacesTypes(Set<Class<?>> classes) {
         Set<Class<?>> set = new HashSet<>(classes == null ? emptySet() : classes);
         set.removeIf(FacesInitializer::isApiOrImplClass);
         return set;
     }
-=======
-    private boolean appMayHaveSomeFacesContent(Set<Class<?>> classes, ServletContext context) {
-        if (!isEmpty(classes) && classes.stream().anyMatch(e -> e.getName().startsWith("jakarta.faces"))) {
-            return true;
-        }
->>>>>>> 39c063b8
 
     private static boolean isApiOrImplClass(Class<?> c) {
         String name = c.getName();
