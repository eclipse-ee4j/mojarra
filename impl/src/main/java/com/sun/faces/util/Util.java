--- conflicted
+++ resolved
@@ -1441,12 +1441,8 @@
                 dbf.setValidating(false);
                 dbf.setXIncludeAware(false);
                 dbf.setExpandEntityReferences(false);
-<<<<<<< HEAD
                 result = xpath.evaluate("string(/javaee:faces-config/@version)",
                         dbf.newDocumentBuilder().parse(stream));
-=======
-                result = xpath.evaluate("string(/javaee:faces-config/@version)", new InputSource(stream));
->>>>>>> ae638f91
             }
         } catch (MalformedURLException mue) {
         } catch (XPathExpressionException | IOException xpee) {
@@ -1484,21 +1480,13 @@
                     dbf.setFeature("http://xml.org/sax/features/external-parameter-entities", false);
                     dbf.setFeature("http://apache.org/xml/features/nonvalidating/load-external-dtd", false);
 
-<<<<<<< HEAD
                 } catch (ParserConfigurationException e) {
-=======
-                } catch (ParserConfigurationException pce) {
->>>>>>> ae638f91
                 }
                 dbf.setNamespaceAware(true);
                 dbf.setValidating(false);
                 dbf.setXIncludeAware(false);
                 dbf.setExpandEntityReferences(false);
-<<<<<<< HEAD
                 result = xpath.evaluate("string(/javaee:web-app/@version)", dbf.newDocumentBuilder().parse(stream));
-=======
-                result = xpath.evaluate("string(/javaee:web-app/@version)", new InputSource(stream));
->>>>>>> ae638f91
             }
         } catch (MalformedURLException mue) {
         } catch (XPathExpressionException | IOException xpee) {
