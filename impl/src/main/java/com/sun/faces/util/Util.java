/*
 * Copyright (c) 1997, 2020 Oracle and/or its affiliates. All rights reserved.
 *
 * This program and the accompanying materials are made available under the
 * terms of the Eclipse Public License v. 2.0, which is available at
 * http://www.eclipse.org/legal/epl-2.0.
 *
 * This Source Code may also be made available under the following Secondary
 * Licenses when the conditions for such availability set forth in the
 * Eclipse Public License v. 2.0 are satisfied: GNU General Public License,
 * version 2 with the GNU Classpath Exception, which is available at
 * https://www.gnu.org/software/classpath/license.html.
 *
 * SPDX-License-Identifier: EPL-2.0 OR GPL-2.0 WITH Classpath-exception-2.0
 */

// Util.java

package com.sun.faces.util;

import static com.sun.faces.RIConstants.FACES_SERVLET_MAPPINGS;
import static com.sun.faces.util.MessageUtils.ILLEGAL_ATTEMPT_SETTING_APPLICATION_ARTIFACT_ID;
import static com.sun.faces.util.MessageUtils.NAMED_OBJECT_NOT_FOUND_ERROR_MESSAGE_ID;
import static com.sun.faces.util.MessageUtils.NULL_PARAMETERS_ERROR_MESSAGE_ID;
import static com.sun.faces.util.MessageUtils.NULL_VIEW_ID_ERROR_MESSAGE_ID;
import static com.sun.faces.util.MessageUtils.getExceptionMessageString;
import static com.sun.faces.util.RequestStateManager.INVOCATION_PATH;
import static java.util.Collections.emptyList;
import static java.util.logging.Level.FINE;
import static java.util.logging.Level.SEVERE;

import java.beans.FeatureDescriptor;
import java.io.IOException;
import java.io.InputStream;
import java.lang.reflect.Array;
import java.lang.reflect.Field;
import java.lang.reflect.InvocationTargetException;
import java.lang.reflect.Method;
import java.net.JarURLConnection;
import java.net.MalformedURLException;
import java.net.URL;
import java.net.URLConnection;
import java.security.PrivilegedAction;
import java.util.ArrayList;
import java.util.Collection;
import java.util.Iterator;
import java.util.List;
import java.util.Locale;
import java.util.Map;
import java.util.Optional;
import java.util.Set;
import java.util.logging.Level;
import java.util.logging.Logger;
import java.util.regex.Pattern;

<<<<<<< HEAD
=======
import javax.el.ELResolver;
import javax.el.ValueExpression;
import javax.enterprise.inject.spi.BeanManager;
import javax.enterprise.inject.spi.CDI;
import javax.faces.FacesException;
import javax.faces.application.Application;
import javax.faces.application.ProjectStage;
import javax.faces.application.StateManager;
import javax.faces.application.ViewHandler;
import javax.faces.component.NamingContainer;
import javax.faces.component.UIComponent;
import javax.faces.component.UINamingContainer;
import javax.faces.component.UIViewRoot;
import javax.faces.context.ExternalContext;
import javax.faces.context.FacesContext;
import javax.faces.convert.Converter;
import javax.faces.event.AbortProcessingException;
import javax.faces.render.ResponseStateManager;
import javax.faces.webapp.FacesServlet;
>>>>>>> 8d73d7cf
import javax.naming.InitialContext;
import javax.naming.NamingException;
import javax.xml.namespace.NamespaceContext;
import javax.xml.parsers.DocumentBuilderFactory;
import javax.xml.parsers.ParserConfigurationException;
import javax.xml.parsers.SAXParserFactory;
import javax.xml.transform.TransformerFactory;
import javax.xml.validation.SchemaFactory;
import javax.xml.xpath.XPath;
import javax.xml.xpath.XPathExpressionException;
import javax.xml.xpath.XPathFactory;

import com.sun.faces.RIConstants;
import com.sun.faces.application.ApplicationAssociate;
import com.sun.faces.config.WebConfiguration;
import com.sun.faces.io.FastStringWriter;

import jakarta.el.ELResolver;
import jakarta.el.ValueExpression;
import jakarta.enterprise.inject.spi.BeanManager;
import jakarta.faces.FacesException;
import jakarta.faces.application.Application;
import jakarta.faces.application.ProjectStage;
import jakarta.faces.application.StateManager;
import jakarta.faces.application.ViewHandler;
import jakarta.faces.component.NamingContainer;
import jakarta.faces.component.UIComponent;
import jakarta.faces.component.UINamingContainer;
import jakarta.faces.component.UIViewRoot;
import jakarta.faces.context.ExternalContext;
import jakarta.faces.context.FacesContext;
import jakarta.faces.convert.Converter;
import jakarta.faces.event.AbortProcessingException;
import jakarta.faces.render.ResponseStateManager;
import jakarta.faces.webapp.FacesServlet;
import jakarta.servlet.ServletContext;
import jakarta.servlet.ServletRegistration;

/**
 * <B>Util</B> is a class ...
 * <p/>
 * <B>Lifetime And Scope</B>
 * <P>
 *
 */

public class Util {

    // Log instance for this class
    private static final Logger LOGGER = FacesLogger.APPLICATION.getLogger();

    // README - make sure to add the message identifier constant
    // (ex: Util.CONVERSION_ERROR_MESSAGE_ID) and the number of substitution
    // parameters to test/com/sun/faces/util/TestUtil_messages (see comment there).

    /**
     * Flag that, when true, enables special behavior in the RI to enable unit testing.
     */
    private static boolean unitTestModeEnabled = false;

    /**
     * RegEx patterns
     */
    private static final String PATTERN_CACKE_KEY = RIConstants.FACES_PREFIX + "patternCache";

    private static final String FACES_SERVLET_CLASS = FacesServlet.class.getName();

    private Util() {
        throw new IllegalStateException();
    }

    private static Map<String, Pattern> getPatternCache(Map<String, Object> appMap) {
        @SuppressWarnings("unchecked")
        Map<String, Pattern> result = (Map<String, Pattern>) appMap.get(PATTERN_CACKE_KEY);
        if (result == null) {
            result = new LRUMap<>(15);
            appMap.put(PATTERN_CACKE_KEY, result);
        }

        return result;
    }

    private static Map<String, Pattern> getPatternCache(ServletContext sc) {
        @SuppressWarnings("unchecked")
        Map<String, Pattern> result = (Map<String, Pattern>) sc.getAttribute(PATTERN_CACKE_KEY);
        if (result == null) {
            result = new LRUMap<>(15);
            sc.setAttribute(PATTERN_CACKE_KEY, result);
        }

        return result;
    }

    private static Collection<String> getFacesServletMappings(ServletContext servletContext) {
        // check servlet context during initialization to avoid ConfigureListener to call the servlet registration
        @SuppressWarnings("unchecked")
        Collection<String> mappings = (Collection<String>) servletContext.getAttribute(FACES_SERVLET_MAPPINGS);
        if (mappings != null) {
            return mappings;
        }

        ServletRegistration facesRegistration = getExistingFacesServletRegistration(servletContext);

        if (facesRegistration != null) {
            return facesRegistration.getMappings();
        }

        return emptyList();
    }

    private static ServletRegistration getExistingFacesServletRegistration(ServletContext servletContext) {
        Map<String, ? extends ServletRegistration> existing = servletContext.getServletRegistrations();
        for (ServletRegistration registration : existing.values()) {
            if (FACES_SERVLET_CLASS.equals(registration.getClassName())) {
                return registration;
            }
        }

        return null;
    }

    /**
     * <p>
     * Convenience method for determining if the request associated with the specified <code>FacesContext</code> is a
     * PortletRequest submitted by the JSR-301 bridge.
     * </p>
     *
     * @param context the <code>FacesContext</code> associated with the request.
     */
    public static boolean isPortletRequest(FacesContext context) {
        return context.getExternalContext().getRequestMap().get("javax.portlet.faces.phase") != null;
    }

    public static String generateCreatedBy(FacesContext facesContext) {
        String applicationContextPath = "unitTest";
        try {
            applicationContextPath = facesContext.getExternalContext().getApplicationContextPath();
        } catch (Throwable e) {
            // ignore
        }

        return applicationContextPath + " " + Thread.currentThread().toString() + " " + System.currentTimeMillis();

    }

    /**
     * <p>
     * Factory method for creating the various Faces listener instances that may be referenced by <code>type</code> or
     * <code>binding</code>.
     * </p>
     * <p>
     * If <code>binding</code> is not <code>null</code> and the evaluation result is not <code>null</code> return that
     * instance. Otherwise try to instantiate an instances based on <code>type</code>.
     * </p>
     *
     * @param type the <code>Listener</code> type
     * @param binding a <code>ValueExpression</code> which resolves to a <code>Listener</code> instance
     * @return a <code>Listener</code> instance based off the provided <code>type</code> and <binding>
     */
    public static Object getListenerInstance(ValueExpression type, ValueExpression binding) {

        FacesContext faces = FacesContext.getCurrentInstance();
        Object instance = null;
        if (faces == null) {
            return null;
        }
        if (binding != null) {
            instance = binding.getValue(faces.getELContext());
        }
        if (instance == null && type != null) {
            try {
                instance = ReflectionUtils.newInstance((String) type.getValue(faces.getELContext()));
            } catch (InstantiationException | IllegalAccessException e) {
                throw new AbortProcessingException(e.getMessage(), e);
            }

            if (binding != null) {
                binding.setValue(faces.getELContext(), instance);
            }
        }

        return instance;

    }

    public static void setUnitTestModeEnabled(boolean enabled) {
        unitTestModeEnabled = enabled;
    }

    public static boolean isUnitTestModeEnabled() {
        return unitTestModeEnabled;
    }

    public static TransformerFactory createTransformerFactory() {
        ClassLoader cl = Thread.currentThread().getContextClassLoader();
        TransformerFactory factory;
        try {
            Thread.currentThread().setContextClassLoader(Util.class.getClassLoader());
            factory = TransformerFactory.newInstance();
        } finally {
            Thread.currentThread().setContextClassLoader(cl);
        }
        return factory;
    }

    public static SAXParserFactory createSAXParserFactory() {
        ClassLoader cl = Thread.currentThread().getContextClassLoader();
        SAXParserFactory factory;
        try {
            Thread.currentThread().setContextClassLoader(Util.class.getClassLoader());
            factory = SAXParserFactory.newInstance();
        } finally {
            Thread.currentThread().setContextClassLoader(cl);
        }
        return factory;
    }

    public static DocumentBuilderFactory createDocumentBuilderFactory() {
        ClassLoader cl = Thread.currentThread().getContextClassLoader();
        DocumentBuilderFactory factory;
        try {
            Thread.currentThread().setContextClassLoader(Util.class.getClassLoader());
            factory = DocumentBuilderFactory.newInstance();
        } finally {
            Thread.currentThread().setContextClassLoader(cl);
        }
        return factory;
    }

    public static SchemaFactory createSchemaFactory(String uri) {
        ClassLoader cl = Thread.currentThread().getContextClassLoader();
        SchemaFactory factory;
        try {
            Thread.currentThread().setContextClassLoader(Util.class.getClassLoader());
            factory = SchemaFactory.newInstance(uri);
        } finally {
            Thread.currentThread().setContextClassLoader(cl);
        }
        return factory;
    }

    public static Class loadClass(String name, Object fallbackClass) throws ClassNotFoundException {
        ClassLoader loader = Util.getCurrentLoader(fallbackClass);

        String[] primitiveNames = { "byte", "short", "int", "long", "float", "double", "boolean", "char" };
        Class<?>[] primitiveClasses = { byte.class, short.class, int.class, long.class, float.class, double.class, boolean.class, char.class };

        for (int i = 0; i < primitiveNames.length; i++) {
            if (primitiveNames[i].equals(name)) {
                return primitiveClasses[i];
            }
        }

        return Class.forName(name, true, loader);
    }

    public static Class<?> loadClass2(String name, Object fallbackClass) {
        try {
            ClassLoader loader = Thread.currentThread().getContextClassLoader();
            if (loader == null) {
                loader = fallbackClass.getClass().getClassLoader();
            }

            return Class.forName(name, true, loader);
        } catch (ClassNotFoundException e) {
            throw new IllegalStateException(e.getMessage(), e);
        }
    }

    @SuppressWarnings("unchecked")
    public static <T> T newInstance(Class<?> clazz) {
        try {
            return (T) clazz.newInstance();
        } catch (InstantiationException | IllegalAccessException e) {
            throw new IllegalStateException(e.getMessage(), e);
        }
    }

    public static ClassLoader getCurrentLoader(Object fallbackClass) {
        ClassLoader loader = getContextClassLoader();
        if (loader == null) {
            loader = fallbackClass.getClass().getClassLoader();
        }
        return loader;
    }

    private static ClassLoader getContextClassLoader() {
        if (System.getSecurityManager() == null) {
            return Thread.currentThread().getContextClassLoader();
        } else {
            return (ClassLoader) java.security.AccessController.doPrivileged((PrivilegedAction) () -> Thread.currentThread().getContextClassLoader());
        }
    }

    /**
     * <p>
     * Identify and return the class loader that is associated with the calling web application.
     * </p>
     *
     * @throws FacesException if the web application class loader cannot be identified
     */
    public static ClassLoader getContextClassLoader2() throws FacesException {
        // J2EE 1.3 (and later) containers are required to make the
        // web application class loader visible through the context
        // class loader of the current thread.
        ClassLoader classLoader = Thread.currentThread().getContextClassLoader();
        if (classLoader == null) {
            throw new FacesException("getContextClassLoader");
        }

        return classLoader;
    }

    public static String removeAllButLastSlashPathSegment(String input) {
        // Trim the leading lastSlash, if any.
        if (input.charAt(0) == '/') {
            input = input.substring(1);
        }
        int len = input.length();
        // Trim the trailing lastSlash, if any.
        if (input.charAt(len - 1) == '/') {
            input = input.substring(0, len - 1);
        }

        // Trim any path segments that remain, leaving only the
        // last path segment.
        int slash = input.lastIndexOf("/");

        // Do we have a "/"?
        if (-1 != slash) {
            input = input.substring(slash + 1);
        }

        return input;
    }

    public static String removeAllButNextToLastSlashPathSegment(String input) {
        // Trim the leading lastSlash, if any.
        if (input.charAt(0) == '/') {
            input = input.substring(1);
        }
        int len = input.length();
        // Trim the trailing lastSlash, if any.
        if (input.charAt(len - 1) == '/') {
            input = input.substring(0, len - 1);
        }

        // Trim any path segments that remain, leaving only the
        // last path segment.
        int lastSlash = input.lastIndexOf("/");

        // Do we have a "/"?
        if (-1 != lastSlash) {

            int startOrPreviousSlash = input.lastIndexOf("/", lastSlash - 1);
            startOrPreviousSlash = -1 == startOrPreviousSlash ? 0 : startOrPreviousSlash;

            input = input.substring(startOrPreviousSlash, lastSlash);
        }

        return input;
    }

    public static String removeLastPathSegment(String input) {
        int slash = input.lastIndexOf("/");

        // Do we have a "/"?
        if (-1 != slash) {
            input = input.substring(0, slash);
        }

        return input;
    }

    public static void notNegative(String varname, long number) {
        if (number < 0) {
            throw new IllegalArgumentException("\"" + varname + "\" is negative");
        }
    }

    public static void notNull(String varname, Object var) {
        if (var == null) {
            throw new NullPointerException(getExceptionMessageString(NULL_PARAMETERS_ERROR_MESSAGE_ID, varname));
        }
    }

    public static void notNullViewId(String viewId) {
        if (viewId == null) {
            throw new IllegalArgumentException(getExceptionMessageString(NULL_VIEW_ID_ERROR_MESSAGE_ID));
        }
    }

    public static void notNullNamedObject(Object object, String objectId, String logMsg) {
        if (object == null) {
            Object[] params = { objectId };
            if (LOGGER.isLoggable(SEVERE)) {
                LOGGER.log(SEVERE, logMsg, params);
            }

            throw new FacesException(getExceptionMessageString(NAMED_OBJECT_NOT_FOUND_ERROR_MESSAGE_ID, params));
        }
    }

    public static void canSetAppArtifact(ApplicationAssociate applicationAssociate, String artifactName) {
        if (applicationAssociate.hasRequestBeenServiced()) {
            throw new IllegalStateException(getExceptionMessageString(ILLEGAL_ATTEMPT_SETTING_APPLICATION_ARTIFACT_ID, artifactName));
        }
    }

    public static void notNullAttribute(String attributeName, Object attribute) {
        if (attribute == null) {
            throw new FacesException("The \"" + attributeName + "\" attribute is required");
        }
    }

    public static ValueExpression getValueExpressionNullSafe(UIComponent component, String name) {
        ValueExpression valueExpression = component.getValueExpression(name);

        notNullAttribute(name, valueExpression);

        return valueExpression;
    }

    /**
     * Returns true if the given string is null or is empty.
     *
     * @param string The string to be checked on emptiness.
     * @return True if the given string is null or is empty.
     */
    public static boolean isEmpty(String string) {
        return string == null || string.isEmpty();
    }

    /**
     * Returns <code>true</code> if the given array is null or is empty.
     *
     * @param array The array to be checked on emptiness.
     * @return <code>true</code> if the given array is null or is empty.
     */
    public static boolean isEmpty(Object[] array) {
        return array == null || array.length == 0;
    }

    /**
     * Returns <code>true</code> if the given collection is null or is empty.
     *
     * @param collection The collection to be checked on emptiness.
     * @return <code>true</code> if the given collection is null or is empty.
     */
    public static boolean isEmpty(Collection<?> collection) {
        return collection == null || collection.isEmpty();
    }

    /**
     * Returns <code>true</code> if the given value is null or is empty. Types of String, Collection, Map, Optional and
     * Array are recognized. If none is recognized, then examine the emptiness of the toString() representation instead.
     *
     * @param value The value to be checked on emptiness.
     * @return <code>true</code> if the given value is null or is empty.
     */
    public static boolean isEmpty(Object value) {
        if (value == null) {
            return true;
        } else if (value instanceof String) {
            return ((String) value).isEmpty();
        } else if (value instanceof Collection<?>) {
            return ((Collection<?>) value).isEmpty();
        } else if (value instanceof Map<?, ?>) {
            return ((Map<?, ?>) value).isEmpty();
        } else if (value instanceof Optional<?>) {
            return !((Optional<?>) value).isPresent();
        } else if (value.getClass().isArray()) {
            return Array.getLength(value) == 0;
        } else {
            return value.toString() == null || value.toString().isEmpty();
        }
    }

    /**
     * Returns true if all values are empty, false if at least one value is not empty.
     *
     * @param values the values to be checked on emptiness
     * @return True if all values are empty, false otherwise
     */
    public static boolean isAllEmpty(Object... values) {
        for (Object value : values) {
            if (!isEmpty(value)) {
                return false;
            }
        }

        return true;
    }

    /**
     * Returns <code>true</code> if at least one value is empty.
     *
     * @param values the values to be checked on emptiness
     * @return <code>true</code> if any value is empty and <code>false</code> if no values are empty
     */
    public static boolean isAnyEmpty(Object... values) {
        for (Object value : values) {
            if (isEmpty(value)) {
                return true;
            }
        }

        return false;
    }

    public static boolean isAllNull(Object... values) {
        for (Object value : values) {
            if (value != null) {
                return false;
            }
        }

        return true;
    }

    public static boolean isAnyNull(Object... values) {
        for (Object value : values) {
            if (value == null) {
                return true;
            }
        }

        return false;
    }

    /**
     * Returns <code>true</code> if the given object equals one of the given objects.
     *
     * @param <T> The generic object type.
     * @param object The object to be checked if it equals one of the given objects.
     * @param objects The argument list of objects to be tested for equality.
     * @return <code>true</code> if the given object equals one of the given objects.
     */
    @SafeVarargs
    public static <T> boolean isOneOf(T object, T... objects) {
        for (Object other : objects) {
            if (object == null ? other == null : object.equals(other)) {
                return true;
            }
        }

        return false;
    }

    /**
     * Returns the first non-<code>null</code> object of the argument list, or <code>null</code> if there is no such
     * element.
     *
     * @param <T> The generic object type.
     * @param objects The argument list of objects to be tested for non-<code>null</code>.
     * @return The first non-<code>null</code> object of the argument list, or <code>null</code> if there is no such
     * element.
     */
    @SafeVarargs
    public static <T> T coalesce(T... objects) {
        for (T object : objects) {
            if (object != null) {
                return object;
            }
        }

        return null;
    }

    public static <T> List<T> reverse(List<T> list) {
        int length = list.size();
        List<T> result = new ArrayList<>(length);

        for (int i = length - 1; i >= 0; i--) {
            result.add(list.get(i));
        }

        return result;
    }

    /**
     * Returns <code>true</code> if the given string starts with one of the given prefixes.
     *
     * @param string The object to be checked if it starts with one of the given prefixes.
     * @param prefixes The argument list of prefixes to be checked
     *
     * @return <code>true</code> if the given string starts with one of the given prefixes.
     */
    public static boolean startsWithOneOf(String string, String... prefixes) {
        if (prefixes == null) {
            return false;
        }

        for (String prefix : prefixes) {
            if (string.startsWith(prefix)) {
                return true;
            }
        }

        return false;
    }

    /**
     * @param context the <code>FacesContext</code> for the current request
     * @return the Locale from the UIViewRoot, the the value of Locale.getDefault()
     */
    public static Locale getLocaleFromContextOrSystem(FacesContext context) {
        Locale result, temp = Locale.getDefault();
        UIViewRoot root;
        result = temp;
        if (null != context && null != (root = context.getViewRoot()) && null == (result = root.getLocale())) {
            result = temp;
        }
        return result;
    }

    public static Converter getConverterForClass(Class converterClass, FacesContext context) {
        if (converterClass == null) {
            return null;
        }
        try {
            Application application = context.getApplication();
            return application.createConverter(converterClass);
        } catch (Exception e) {
            return null;
        }
    }

    public static Converter getConverterForIdentifer(String converterId, FacesContext context) {
        if (converterId == null) {
            return null;
        }
        try {
            Application application = context.getApplication();
            return application.createConverter(converterId);
        } catch (Exception e) {
            return null;
        }
    }

    public static StateManager getStateManager(FacesContext context) throws FacesException {
        return context.getApplication().getStateManager();
    }

    public static Class getTypeFromString(String type) throws ClassNotFoundException {
        Class result;
        switch (type) {
        case "byte":
            result = Byte.TYPE;
            break;
        case "short":
            result = Short.TYPE;
            break;
        case "int":
            result = Integer.TYPE;
            break;
        case "long":
            result = Long.TYPE;
            break;
        case "float":
            result = Float.TYPE;
            break;
        case "double":
            result = Double.TYPE;
            break;
        case "boolean":
            result = Boolean.TYPE;
            break;
        case "char":
            result = Character.TYPE;
            break;
        case "void":
            result = Void.TYPE;
            break;
        default:
            if (type.indexOf('.') == -1) {
                type = "java.lang." + type;
            }
            result = Util.loadClass(type, Void.TYPE);
            break;
        }

        return result;
    }

    public static ViewHandler getViewHandler(FacesContext context) throws FacesException {
        // Get Application instance
        Application application = context.getApplication();
        assert application != null;

        // Get the ViewHandler
        ViewHandler viewHandler = application.getViewHandler();
        assert viewHandler != null;

        return viewHandler;
    }

    public static boolean componentIsDisabled(UIComponent component) {
        return Boolean.valueOf(String.valueOf(component.getAttributes().get("disabled")));
    }

    public static boolean componentIsDisabledOrReadonly(UIComponent component) {
        return Boolean.valueOf(String.valueOf(component.getAttributes().get("disabled")))
                || Boolean.valueOf(String.valueOf(component.getAttributes().get("readonly")));
    }

    // W3C XML specification refers to IETF RFC 1766 for language code
    // structure, therefore the value for the xml:lang attribute should
    // be in the form of language or language-country or
    // language-country-variant.

    public static Locale getLocaleFromString(String localeStr) throws IllegalArgumentException {
        // length must be at least 2.
        if (null == localeStr || localeStr.length() < 2) {
            throw new IllegalArgumentException("Illegal locale String: " + localeStr);
        }
        Locale result = null;

        try {
            Method method = Locale.class.getMethod("forLanguageTag", String.class);
            if (method != null) {
                result = (Locale) method.invoke(null, localeStr);
            }
        } catch (NoSuchMethodException | SecurityException | IllegalAccessException | IllegalArgumentException | InvocationTargetException throwable) {
            // if we are NOT running JavaSE 7 we end up here and we will
            // default to the previous way of determining the Locale below.
        }

        if (result == null || result.getLanguage().equals("")) {
            String lang = null;
            String country = null;
            String variant = null;
            char[] seps = { '-', '_' };
            int inputLength = localeStr.length();
            int i = 0;
            int j = 0;

            // to have a language, the length must be >= 2
            if (inputLength >= 2 && (i = indexOfSet(localeStr, seps, 0)) == -1) {
                // we have only Language, no country or variant
                if (2 != localeStr.length()) {
                    throw new IllegalArgumentException("Illegal locale String: " + localeStr);
                }
                lang = localeStr.toLowerCase();
            }

            // we have a separator, it must be either '-' or '_'
            if (i != -1) {
                lang = localeStr.substring(0, i);
                // look for the country sep.
                // to have a country, the length must be >= 5
                if (inputLength >= 5 && (j = indexOfSet(localeStr, seps, i + 1)) == -1) {
                    // no further separators, length must be 5
                    if (inputLength != 5) {
                        throw new IllegalArgumentException("Illegal locale String: " + localeStr);
                    }
                    country = localeStr.substring(i + 1);
                }
                if (j != -1) {
                    country = localeStr.substring(i + 1, j);
                    // if we have enough separators for language, locale,
                    // and variant, the length must be >= 8.
                    if (inputLength >= 8) {
                        variant = localeStr.substring(j + 1);
                    } else {
                        throw new IllegalArgumentException("Illegal locale String: " + localeStr);
                    }
                }
            }
            if (variant != null && country != null && lang != null) {
                result = new Locale(lang, country, variant);
            } else if (lang != null && country != null) {
                result = new Locale(lang, country);
            } else if (lang != null) {
                result = new Locale(lang, "");
            }
        }

        return result;
    }

    /**
     * @param str local string
     * @param set the substring
     * @param fromIndex starting index
     * @return starting at <code>fromIndex</code>, the index of the first occurrence of any substring from <code>set</code>
     * in <code>toSearch</code>, or -1 if no such match is found
     */
    public static int indexOfSet(String str, char[] set, int fromIndex) {
        int result = -1;
        for (int i = fromIndex, len = str.length(); i < len; i++) {
            for (int j = 0, innerLen = set.length; j < innerLen; j++) {
                if (str.charAt(i) == set[j]) {
                    result = i;
                    break;
                }
            }
            if (-1 != result) {
                break;
            }
        }
        return result;
    }

    /**
     * <p>
     * Leverage the Throwable.getStackTrace() method to produce a String version of the stack trace, with a "\n" before each
     * line.
     * </p>
     *
     * @param e the Throwable to obtain the stacktrace from
     *
     * @return the String representation ofthe stack trace obtained by calling getStackTrace() on the passed in exception.
     * If null is passed in, we return the empty String.
     */
    public static String getStackTraceString(Throwable e) {
        if (null == e) {
            return "";
        }

        StackTraceElement[] stacks = e.getStackTrace();
        StringBuffer sb = new StringBuffer();
        for (StackTraceElement stack : stacks) {
            sb.append(stack.toString()).append('\n');
        }
        return sb.toString();
    }

    /**
     * <p>
     * PRECONDITION: argument <code>response</code> is non-null and has a method called <code>getContentType</code> that
     * takes no arguments and returns a String, with no side-effects.
     * </p>
     *
     * <p>
     * This method allows us to get the contentType in both the servlet and portlet cases, without introducing a
     * compile-time dependency on the portlet api.
     * </p>
     *
     * @param response the current response
     * @return the content type of the response
     */
    public static String getContentTypeFromResponse(Object response) {
        String result = null;
        if (null != response) {

            try {
                Method method = ReflectionUtils.lookupMethod(response.getClass(), "getContentType", RIConstants.EMPTY_CLASS_ARGS);
                if (null != method) {
                    Object obj = method.invoke(response, RIConstants.EMPTY_METH_ARGS);
                    if (null != obj) {
                        result = obj.toString();
                    }
                }
            } catch (IllegalAccessException | IllegalArgumentException | InvocationTargetException e) {
                throw new FacesException(e);
            }
        }
        return result;
    }

    public static FeatureDescriptor getFeatureDescriptor(String name, String displayName, String desc, boolean expert, boolean hidden, boolean preferred,
            Object type, Boolean designTime) {

        FeatureDescriptor fd = new FeatureDescriptor();
        fd.setName(name);
        fd.setDisplayName(displayName);
        fd.setShortDescription(desc);
        fd.setExpert(expert);
        fd.setHidden(hidden);
        fd.setPreferred(preferred);
        fd.setValue(ELResolver.TYPE, type);
        fd.setValue(ELResolver.RESOLVABLE_AT_DESIGN_TIME, designTime);
        return fd;
    }

    /**
     * <p>
     * A slightly more efficient version of <code>String.split()</code> which caches the <code>Pattern</code>s in an LRUMap
     * instead of creating a new <code>Pattern</code> on each invocation.
     * </p>
     *
     * @param appMap the Application Map
     * @param toSplit the string to split
     * @param regex the regex used for splitting
     * @return the result of <code>Pattern.spit(String, int)</code>
     */
    public synchronized static String[] split(Map<String, Object> appMap, String toSplit, String regex) {
        Map<String, Pattern> patternCache = getPatternCache(appMap);
        Pattern pattern = patternCache.get(regex);
        if (pattern == null) {
            pattern = Pattern.compile(regex);
            patternCache.put(regex, pattern);
        }
        return pattern.split(toSplit, 0);
    }

    public synchronized static String[] split(ServletContext sc, String toSplit, String regex) {
        Map<String, Pattern> patternCache = getPatternCache(sc);
        Pattern pattern = patternCache.get(regex);
        if (pattern == null) {
            pattern = Pattern.compile(regex);
            patternCache.put(regex, pattern);
        }
        return pattern.split(toSplit, 0);
    }

    /**
     * <p>
     * Returns the URL pattern of the {@link jakarta.faces.webapp.FacesServlet} that is executing the current request. If
     * there are multiple URL patterns, the value returned by <code>HttpServletRequest.getServletPath()</code> and
     * <code>HttpServletRequest.getPathInfo()</code> is used to determine which mapping to return.
     * </p>
     * If no mapping can be determined, it most likely means that this particular request wasn't dispatched through the
     * {@link jakarta.faces.webapp.FacesServlet}.
     * <p>
     *
     * <b>NOTE:</b> This method was supposed to be replaced with the "mapping API" from Servlet 4, but this has not been
     * implemented in time for JSF 2.3 to depend on.
     *
     * @param context the {@link FacesContext} of the current request
     *
     * @return the URL pattern of the {@link jakarta.faces.webapp.FacesServlet} or <code>null</code> if no mapping can be
     * determined
     *
     * @throws NullPointerException if <code>context</code> is null
     */
    public static String getFacesMapping(FacesContext context) {

        notNull("context", context);

        // Check for a previously stored mapping
        String mapping = (String) RequestStateManager.get(context, INVOCATION_PATH);

        if (mapping == null) {

            // First check for jakarta.servlet.forward.servlet_path
            // and jakarta.servlet.forward.path_info for non-null
            // values. If either is non-null, use this
            // information to generate determine the mapping.
            ExternalContext externalContext = context.getExternalContext();
            String servletPath = externalContext.getRequestServletPath();
            String pathInfo = externalContext.getRequestPathInfo();

            mapping = getMappingForRequest(externalContext, servletPath, pathInfo);
            if (mapping == null && LOGGER.isLoggable(FINE)) {
                LOGGER.log(FINE, "jsf.faces_servlet_mapping_cannot_be_determined_error", new Object[] { servletPath });
            }

            if (mapping != null) {
                RequestStateManager.set(context, INVOCATION_PATH, mapping);
            }
        }

        if (LOGGER.isLoggable(FINE)) {
            LOGGER.log(FINE, "URL pattern of the FacesServlet executing the current request " + mapping);
        }

        return mapping;
    }

    /**
     * <p>
     * Return the appropriate {@link jakarta.faces.webapp.FacesServlet} mapping based on the servlet path of the current
     * request.
     * </p>
     *
     * @param externalContext the external context of the request
     * @param servletPath the servlet path of the request
     * @param pathInfo the path info of the request
     *
     * @return the appropriate mapping based on the current request
     *
     * @see jakarta.servlet.http.HttpServletRequest#getServletPath()
     */
    private static String getMappingForRequest(ExternalContext externalContext, String servletPath, String pathInfo) {

        if (servletPath == null) {
            return null;
        }

        if (LOGGER.isLoggable(FINE)) {
            LOGGER.log(FINE, "servletPath " + servletPath);
            LOGGER.log(FINE, "pathInfo " + pathInfo);
        }

        // If the path returned by HttpServletRequest.getServletPath()
        // returns a zero-length String, then the FacesServlet has
        // been mapped to '/*'.
        if (servletPath.length() == 0) {
            return "/*";
        }

        // Presence of path info means we were invoked using a prefix path mapping
        if (pathInfo != null) {
            return servletPath;
        } else if (servletPath.indexOf('.') < 0) {
            // If pathInfo is null and no '.' is present, the FacesServlet
            // could be invoked using prefix path but without any pathInfo -
            // i.e. GET /contextroot/faces or GET /contextroot/faces/
            //
            // It could also be that the FacesServlet is invoked using an
            // exact mapping, i.e. GET /contextroot/foo
            // Look at the Servlet mappings to see which case we have here:

            Object context = externalContext.getContext();
            if (context instanceof ServletContext) {
                Collection<String> servletMappings = getFacesServletMappings((ServletContext) context);
                if (servletMappings.contains(servletPath)) {
                    return addExactMappedMarker(servletPath); // It's not ideal, to be replaced by Servlet 4 mapping API types
                }
            }

            return servletPath;
        } else {
            // Servlet invoked using extension mapping
            return servletPath.substring(servletPath.lastIndexOf('.'));
        }
    }

    /**
     * Checks if the FacesServlet is exact mapped to the given resource.
     * <p>
     * Not to be confused with {@link Util#isExactMapped(String)}, which checks if a string representing a mapping, not a
     * resource, is an exact mapping.
     * <p>
     * This should be replaced by the Servlet 4 mapping API when/if that becomes available and Faces/Mojarra can depend on it.
     *
     * @param viewId the view id to test
     * @return true if the FacesServlet is exact mapped to the given viewId, false otherwise
     */
    public static boolean isViewIdExactMappedToFacesServlet(String viewId) {
        return isResourceExactMappedToFacesServlet(FacesContext.getCurrentInstance().getExternalContext(), viewId);
    }

    /**
     * Checks if the FacesServlet is exact mapped to the given resource.
     * <p>
     * Not to be confused with {@link Util#isExactMapped(String)}, which checks if a string representing a mapping, not a
     * resource, is an exact mapping.
     * <p>
     * This should be replaced by the Servlet 4 mapping API when/if that becomes available and Faces/Mojarra can depend on it.
     *
     * @param externalContext the external context for this request
     * @param resource the resource to test
     * @return true if the FacesServlet is exact mapped to the given resource, false otherwise
     */
    public static boolean isResourceExactMappedToFacesServlet(ExternalContext externalContext, String resource) {
        Object context = externalContext.getContext();
        if (context instanceof ServletContext) {
            return getFacesServletMappings((ServletContext) context).contains(resource);
        }

        return false;
    }

    public static String getFirstWildCardMappingToFacesServlet(ExternalContext externalContext) {
        // If needed, cache this after initialization of Faces
        Object context = externalContext.getContext();
        if (context instanceof ServletContext) {
            return getFacesServletMappings((ServletContext) context).stream().filter(mapping -> mapping.contains("*")).findFirst().orElse(null);
        }

        return null;
    }

    private static final String EXACT_MARKER = "* *";

    public static String addExactMappedMarker(String mapping) {
        return EXACT_MARKER + mapping;
    }

    public static String removeExactMappedMarker(String mapping) {
        return mapping.substring(EXACT_MARKER.length());
    }

    /**
     * <p>
     * Returns true if the provided <code>url-mapping</code> is an exact mapping (starts with {@link Util#EXACT_MARKER}).
     * </p>
     *
     * @param mapping a <code>url-pattern</code>
     * @return true if the mapping starts with <code>/</code>
     */
    public static boolean isExactMapped(String mapping) {
        return mapping.startsWith("* *");
    }

    /**
     * <p>
     * Returns true if the provided <code>url-mapping</code> is a prefix path mapping (starts with <code>/</code>).
     * </p>
     *
     * @param mapping a <code>url-pattern</code>
     * @return true if the mapping starts with <code>/</code>
     */
    public static boolean isPrefixMapped(String mapping) {
        return mapping.charAt(0) == '/';
    }

    public static boolean isSpecialAttributeName(String name) {
        boolean isSpecialAttributeName = name.equals("action") || name.equals("actionListener") || name.equals("validator")
                || name.equals("valueChangeListener");
        return isSpecialAttributeName;
    }

    /**
     * @param ctx the {@link FacesContext} for the current request
     * @param viewToRender the {@link UIViewRoot} to check
     * @return <code>true</code> if the {@link FacesContext} attributes map contains a reference to the {@link UIViewRoot}'s
     * view ID
     */
    public static boolean isViewPopulated(FacesContext ctx, UIViewRoot viewToRender) {

        return ctx.getAttributes().containsKey(viewToRender);

    }

    /**
     * <p>
     * Flag the specified {@link UIViewRoot} as populated.
     * </p>
     *
     * @param ctx the {@link FacesContext} for the current request
     * @param viewToRender the {@link UIViewRoot} to mark as populated
     */
    public static void setViewPopulated(FacesContext ctx, UIViewRoot viewToRender) {

        ctx.getAttributes().put(viewToRender, Boolean.TRUE);

    }

    /**
     * Utility method to validate ID uniqueness for the tree represented by <code>component</code>.
     */
    public static void checkIdUniqueness(FacesContext context, UIComponent component, Set<String> componentIds) {

        boolean uniquenessCheckDisabled = false;

        if (context.isProjectStage(ProjectStage.Production)) {
            WebConfiguration config = WebConfiguration.getInstance(context.getExternalContext());
            uniquenessCheckDisabled = config.isOptionEnabled(WebConfiguration.BooleanWebContextInitParameter.DisableIdUniquenessCheck);
        }

        if (!uniquenessCheckDisabled) {

            // deal with children/facets that are marked transient.
            for (Iterator<UIComponent> kids = component.getFacetsAndChildren(); kids.hasNext();) {

                UIComponent kid = kids.next();
                // check for id uniqueness
                String id = kid.getClientId(context);
                if (componentIds.add(id)) {
                    checkIdUniqueness(context, kid, componentIds);
                } else {
                    if (LOGGER.isLoggable(Level.SEVERE)) {
                        LOGGER.log(Level.SEVERE, "jsf.duplicate_component_id_error", id);

                        FastStringWriter writer = new FastStringWriter(128);
                        DebugUtil.simplePrintTree(context.getViewRoot(), id, writer);
                        LOGGER.severe(writer.toString());
                    }

                    String message = MessageUtils.getExceptionMessageString(MessageUtils.DUPLICATE_COMPONENT_ID_ERROR_ID, id);
                    throw new IllegalStateException(message);
                }
            }
        }
    }

    static public boolean classHasAnnotations(Class<?> clazz) {
        if (clazz != null) {
            while (clazz != Object.class) {
                Field[] fields = clazz.getDeclaredFields();
                if (fields != null) {
                    for (Field field : fields) {
                        if (field.getAnnotations().length > 0) {
                            return true;
                        }
                    }
                }

                Method[] methods = clazz.getDeclaredMethods();
                if (methods != null) {
                    for (Method method : methods) {
                        if (method.getDeclaredAnnotations().length > 0) {
                            return true;
                        }
                    }
                }

                clazz = clazz.getSuperclass();
            }
        }

        return false;
    }

    /**
     * If view root is instance of naming container, return its container client id, suffixed with separator character.
     *
     * @param context Involved faces context.
     * @return The naming container prefix, or an empty string if the view root is not an instance of naming container.
     */
    public static String getNamingContainerPrefix(FacesContext context) {
        UIViewRoot viewRoot = context.getViewRoot();

        if (viewRoot == null) {
            Application application = context.getApplication();
            viewRoot = (UIViewRoot) application.createComponent(UIViewRoot.COMPONENT_TYPE);
        }

        if (viewRoot instanceof NamingContainer) {
            return viewRoot.getContainerClientId(context) + UINamingContainer.getSeparatorChar(context);
        } else {
            return "";
        }
    }

    public static String getViewStateId(FacesContext context) {
        String result = null;
        final String viewStateCounterKey = "com.sun.faces.util.ViewStateCounterKey";
        Map<Object, Object> contextAttrs = context.getAttributes();
        Integer counter = (Integer) contextAttrs.get(viewStateCounterKey);
        if (null == counter) {
            counter = Integer.valueOf(0);
        }

        char sep = UINamingContainer.getSeparatorChar(context);
        UIViewRoot root = context.getViewRoot();
        result = root.getContainerClientId(context) + sep + ResponseStateManager.VIEW_STATE_PARAM + sep + +counter;
        contextAttrs.put(viewStateCounterKey, ++counter);

        return result;
    }

    public static String getClientWindowId(FacesContext context) {
        String result = null;
        final String clientWindowIdCounterKey = "com.sun.faces.util.ClientWindowCounterKey";
        Map<Object, Object> contextAttrs = context.getAttributes();
        Integer counter = (Integer) contextAttrs.get(clientWindowIdCounterKey);
        if (null == counter) {
            counter = Integer.valueOf(0);
        }

        char sep = UINamingContainer.getSeparatorChar(context);
        result = context.getViewRoot().getContainerClientId(context) + sep + ResponseStateManager.CLIENT_WINDOW_PARAM + sep + counter;
        contextAttrs.put(clientWindowIdCounterKey, ++counter);

        return result;
    }

    private static final String FACES_CONTEXT_ATTRIBUTES_DOCTYPE_KEY = Util.class.getName() + "_FACES_CONTEXT_ATTRS_DOCTYPE_KEY";

    public static void saveDOCTYPEToFacesContextAttributes(String DOCTYPE) {
        FacesContext context = FacesContext.getCurrentInstance();
        if (null == context) {
            return;
        }
        Map<Object, Object> attrs = context.getAttributes();
        attrs.put(FACES_CONTEXT_ATTRIBUTES_DOCTYPE_KEY, DOCTYPE);

    }

    public static String getDOCTYPEFromFacesContextAttributes(FacesContext context) {
        if (null == context) {
            return null;
        }
        Map<Object, Object> attrs = context.getAttributes();
        return (String) attrs.get(FACES_CONTEXT_ATTRIBUTES_DOCTYPE_KEY);
    }

    private static final String FACES_CONTEXT_ATTRIBUTES_XMLDECL_KEY = Util.class.getName() + "_FACES_CONTEXT_ATTRS_XMLDECL_KEY";

    public static void saveXMLDECLToFacesContextAttributes(String XMLDECL) {
        FacesContext context = FacesContext.getCurrentInstance();
        if (null == context) {
            return;
        }
        Map<Object, Object> attrs = context.getAttributes();
        attrs.put(FACES_CONTEXT_ATTRIBUTES_XMLDECL_KEY, XMLDECL);

    }

    public static String getXMLDECLFromFacesContextAttributes(FacesContext context) {
        if (null == context) {
            return null;
        }
        Map<Object, Object> attrs = context.getAttributes();
        return (String) attrs.get(FACES_CONTEXT_ATTRIBUTES_XMLDECL_KEY);
    }

    public static long getLastModified(URL url) {
        long lastModified;
        URLConnection conn;
        InputStream is = null;

        try {
            conn = url.openConnection();

            if (conn instanceof JarURLConnection) {
                /*
                 * Note this is a work around for JarURLConnection since the getLastModified method is buggy. See JAVASERVERFACES-2725
                 * and JAVASERVERFACES-2734.
                 */
                JarURLConnection jarUrlConnection = (JarURLConnection) conn;
                URL jarFileUrl = jarUrlConnection.getJarFileURL();
                URLConnection jarFileConnection = jarFileUrl.openConnection();
                lastModified = jarFileConnection.getLastModified();
                jarFileConnection.getInputStream().close();
            } else {
                is = conn.getInputStream();
                lastModified = conn.getLastModified();
            }
        } catch (Exception e) {
            throw new FacesException("Error Checking Last Modified for " + url, e);
        } finally {
            if (is != null) {
                try {
                    is.close();
                } catch (Exception e) {
                    if (LOGGER.isLoggable(Level.FINEST)) {
                        LOGGER.log(Level.FINEST, "Closing stream", e);
                    }
                }
            }
        }
        return lastModified;
    }

    /**
     * Get the faces-config.xml version (if any).
     *
     * @param facesContext the Faces context.
     * @return the version found, or "" if none found.
     */
    public static String getFacesConfigXmlVersion(FacesContext facesContext) {
        String result = "";
        InputStream stream = null;
        try {
            URL url = facesContext.getExternalContext().getResource("/WEB-INF/faces-config.xml");
            if (url != null) {
                XPathFactory factory = XPathFactory.newInstance();
                XPath xpath = factory.newXPath();
                xpath.setNamespaceContext(new JavaeeNamespaceContext());
                stream = url.openStream();
                DocumentBuilderFactory dbf = createDocumentBuilderFactory();
                try {
                    dbf.setFeature("http://xml.org/sax/features/external-general-entities", false);
                    dbf.setFeature("http://xml.org/sax/features/external-parameter-entities", false);
                    dbf.setFeature("http://apache.org/xml/features/nonvalidating/load-external-dtd", false);

                } catch (ParserConfigurationException pce) {
                }
                dbf.setNamespaceAware(true);
                dbf.setValidating(false);
                dbf.setXIncludeAware(false);
                dbf.setExpandEntityReferences(false);
                result = xpath.evaluate("string(/javaee:faces-config/@version)",
                        dbf.newDocumentBuilder().parse(stream));
            }
        } catch (MalformedURLException mue) {
        } catch (XPathExpressionException | IOException xpee) {
        } catch (Exception e) {
        } finally {
            if (stream != null) {
                try {
                    stream.close();
                } catch (IOException ioe) {
                }
            }
        }
        return result;
    }

    /**
     * Get the web.xml version (if any).
     *
     * @param facesContext the Faces context.
     * @return the version found, or "" if none found.
     */
    public static String getWebXmlVersion(FacesContext facesContext) {
        String result = "";
        InputStream stream = null;
        try {
            URL url = facesContext.getExternalContext().getResource("/WEB-INF/web.xml");
            if (url != null) {
                XPathFactory factory = XPathFactory.newInstance();
                XPath xpath = factory.newXPath();
                xpath.setNamespaceContext(new JavaeeNamespaceContext());
                stream = url.openStream();
                DocumentBuilderFactory dbf = createDocumentBuilderFactory();
                try {
                    dbf.setFeature("http://xml.org/sax/features/external-general-entities", false);
                    dbf.setFeature("http://xml.org/sax/features/external-parameter-entities", false);
                    dbf.setFeature("http://apache.org/xml/features/nonvalidating/load-external-dtd", false);

                } catch (ParserConfigurationException e) {
                }
                dbf.setNamespaceAware(true);
                dbf.setValidating(false);
                dbf.setXIncludeAware(false);
                dbf.setExpandEntityReferences(false);
                result = xpath.evaluate("string(/javaee:web-app/@version)", dbf.newDocumentBuilder().parse(stream));
            }
        } catch (MalformedURLException mue) {
        } catch (XPathExpressionException | IOException xpee) {
        } catch (Exception e) {
        } finally {
            if (stream != null) {
                try {
                    stream.close();
                } catch (IOException ioe) {
                }
            }
        }
        return result;
    }

    public static class JavaeeNamespaceContext implements NamespaceContext {

        @Override
        public String getNamespaceURI(String prefix) {
            return "http://xmlns.jcp.org/xml/ns/javaee";
        }

        @Override
        public String getPrefix(String namespaceURI) {
            return "javaee";
        }

        @Override
        public Iterator getPrefixes(String namespaceURI) {
            return null;
        }
    }

    /**
     * Get the CDI bean manager.
     *
     * @param facesContext the Faces context to consult
     * @return the CDI bean manager.
     */
    public static BeanManager getCdiBeanManager(FacesContext facesContext) {
        BeanManager result = null;

        if (facesContext != null && facesContext.getAttributes().containsKey(RIConstants.CDI_BEAN_MANAGER)) {
            result = (BeanManager) facesContext.getAttributes().get(RIConstants.CDI_BEAN_MANAGER);
        } else if (facesContext != null && facesContext.getExternalContext().getApplicationMap().containsKey(RIConstants.CDI_BEAN_MANAGER)) {
            result = (BeanManager) facesContext.getExternalContext().getApplicationMap().get(RIConstants.CDI_BEAN_MANAGER);
        } else {
            try {
                InitialContext initialContext = new InitialContext();
                result = (BeanManager) initialContext.lookup("java:comp/BeanManager");
            } catch (NamingException ne) {
                try {
                    InitialContext initialContext = new InitialContext();
                    result = (BeanManager) initialContext.lookup("java:comp/env/BeanManager");
<<<<<<< HEAD
                } catch (NamingException ne2) {
=======
                }
                catch (NamingException ne2) {
                    try {
                        CDI<Object> cdi = CDI.current();
                        result = cdi.getBeanManager();
                    }
                    catch (Exception | LinkageError e) {
                    }
>>>>>>> 8d73d7cf
                }
            }

            if (result == null && facesContext != null) {
                Map<String, Object> applicationMap = facesContext.getExternalContext().getApplicationMap();
                result = (BeanManager) applicationMap.get("org.jboss.weld.environment.servlet.jakarta.enterprise.inject.spi.BeanManager");
            }

            if (result != null && facesContext != null) {
                facesContext.getAttributes().put(RIConstants.CDI_BEAN_MANAGER, result);
                facesContext.getExternalContext().getApplicationMap().put(RIConstants.CDI_BEAN_MANAGER, result);
            }
        }

        return result;
    }

    /**
     * Is CDI available.
     *
     * @param facesContext the Faces context to consult.
     * @return true if available, false otherwise.
     */
    public static boolean isCdiAvailable(FacesContext facesContext) {
        boolean result;

        if (facesContext != null && facesContext.getAttributes().containsKey(RIConstants.CDI_AVAILABLE)) {
            result = (Boolean) facesContext.getAttributes().get(RIConstants.CDI_AVAILABLE);
        } else if (facesContext != null && facesContext.getExternalContext().getApplicationMap().containsKey(RIConstants.CDI_AVAILABLE)) {
            result = (Boolean) facesContext.getExternalContext().getApplicationMap().get(RIConstants.CDI_AVAILABLE);
        } else {
            result = getCdiBeanManager(facesContext) != null;

            if (result && facesContext != null) {
                facesContext.getAttributes().put(RIConstants.CDI_AVAILABLE, result);
                facesContext.getExternalContext().getApplicationMap().put(RIConstants.CDI_AVAILABLE, result);
            }
        }

        return result;
    }

    /**
     * Is CDI available (ServletContext variant)
     *
     * @param servletContext the servlet context.
     * @return true if available, false otherwise.
     */
    public static boolean isCdiAvailable(ServletContext servletContext) {
        boolean result;

        Object value = servletContext.getAttribute(RIConstants.CDI_AVAILABLE);
        if (value != null) {
            result = (Boolean) value;
        } else {
            result = getCdiBeanManager(null) != null;

            if (result) {
                servletContext.setAttribute(RIConstants.CDI_AVAILABLE, result);
            }
        }

        return result;
    }

    /**
     * Is CDI 1.1 or later
     *
     * @param facesContext the Faces context.
     * @return true if CDI 1.1 or later, false otherwise.
     */
    public static boolean isCdiOneOneOrLater(FacesContext facesContext) {
        boolean result = false;

        if (facesContext != null && facesContext.getAttributes().containsKey(RIConstants.CDI_1_1_OR_LATER)) {
            result = (Boolean) facesContext.getAttributes().get(RIConstants.CDI_1_1_OR_LATER);
        } else if (facesContext != null && facesContext.getExternalContext().getApplicationMap().containsKey(RIConstants.CDI_1_1_OR_LATER)) {
            result = facesContext.getExternalContext().getApplicationMap().containsKey(RIConstants.CDI_1_1_OR_LATER);
        } else {
            try {
                Class.forName("jakarta.enterprise.context.Initialized");
                result = true;
            } catch (ClassNotFoundException ignored) {
                if (LOGGER.isLoggable(Level.FINEST)) {
                    LOGGER.log(Level.FINEST, "Detected CDI 1.0", ignored);
                }
            }

            if (facesContext != null) {
                facesContext.getAttributes().put(RIConstants.CDI_1_1_OR_LATER, result);
                facesContext.getExternalContext().getApplicationMap().put(RIConstants.CDI_1_1_OR_LATER, result);
            }
        }

        return result;
    }
}<|MERGE_RESOLUTION|>--- conflicted
+++ resolved
@@ -53,28 +53,6 @@
 import java.util.logging.Logger;
 import java.util.regex.Pattern;
 
-<<<<<<< HEAD
-=======
-import javax.el.ELResolver;
-import javax.el.ValueExpression;
-import javax.enterprise.inject.spi.BeanManager;
-import javax.enterprise.inject.spi.CDI;
-import javax.faces.FacesException;
-import javax.faces.application.Application;
-import javax.faces.application.ProjectStage;
-import javax.faces.application.StateManager;
-import javax.faces.application.ViewHandler;
-import javax.faces.component.NamingContainer;
-import javax.faces.component.UIComponent;
-import javax.faces.component.UINamingContainer;
-import javax.faces.component.UIViewRoot;
-import javax.faces.context.ExternalContext;
-import javax.faces.context.FacesContext;
-import javax.faces.convert.Converter;
-import javax.faces.event.AbortProcessingException;
-import javax.faces.render.ResponseStateManager;
-import javax.faces.webapp.FacesServlet;
->>>>>>> 8d73d7cf
 import javax.naming.InitialContext;
 import javax.naming.NamingException;
 import javax.xml.namespace.NamespaceContext;
@@ -95,6 +73,7 @@
 import jakarta.el.ELResolver;
 import jakarta.el.ValueExpression;
 import jakarta.enterprise.inject.spi.BeanManager;
+import jakarta.enterprise.inject.spi.CDI;
 import jakarta.faces.FacesException;
 import jakarta.faces.application.Application;
 import jakarta.faces.application.ProjectStage;
@@ -1533,18 +1512,13 @@
                 try {
                     InitialContext initialContext = new InitialContext();
                     result = (BeanManager) initialContext.lookup("java:comp/env/BeanManager");
-<<<<<<< HEAD
                 } catch (NamingException ne2) {
-=======
-                }
-                catch (NamingException ne2) {
                     try {
                         CDI<Object> cdi = CDI.current();
                         result = cdi.getBeanManager();
                     }
                     catch (Exception | LinkageError e) {
                     }
->>>>>>> 8d73d7cf
                 }
             }
 
