/*
 * Copyright (c) 1997, 2020 Oracle and/or its affiliates. All rights reserved.
 *
 * This program and the accompanying materials are made available under the
 * terms of the Eclipse Public License v. 2.0, which is available at
 * http://www.eclipse.org/legal/epl-2.0.
 *
 * This Source Code may also be made available under the following Secondary
 * Licenses when the conditions for such availability set forth in the
 * Eclipse Public License v. 2.0 are satisfied: GNU General Public License,
 * version 2 with the GNU Classpath Exception, which is available at
 * https://www.gnu.org/software/classpath/license.html.
 *
 * SPDX-License-Identifier: EPL-2.0 OR GPL-2.0 WITH Classpath-exception-2.0
 */

package com.sun.faces.util;

import java.io.ByteArrayOutputStream;
import java.io.IOException;
import java.io.OutputStreamWriter;
import java.io.UnsupportedEncodingException;
import java.io.Writer;
import java.nio.charset.Charset;
import java.util.Arrays;
import java.util.BitSet;
import java.util.HashSet;
import java.util.Set;

import com.sun.faces.RIConstants;

/**
 * Utility class for HTML. Kudos to Adam Winer (Oracle) for much of this code.
 */
public class HtmlUtils {

    private final static Set<String> UTF_CHARSET = new HashSet<>(Arrays.asList("UTF-8", "UTF-16", "UTF-16BE", "UTF-16LE", "UTF-32", "UTF-32BE", "UTF-32LE",
            "x-UTF-16LE-BOM", "X-UTF-32BE-BOM", "X-UTF-32LE-BOM", ""));

    // -------------------------------------------------
    // The following methods include the handling of
    // escape characters....
    // -------------------------------------------------

<<<<<<< HEAD
    static public void writeText(Writer out, boolean escapeUnicode, boolean escapeIsocode, char[] buffer, char[] text) throws IOException {
        writeText(out, escapeUnicode, escapeIsocode, buffer, text, 0, text.length);
=======
    static public void writeText(Writer out,
                                 boolean escapeUnicode,
                                 boolean escapeIsocode, char[] buffer,
                                 char[] text, boolean forXml) throws IOException {
        writeText(out, escapeUnicode, escapeIsocode, buffer, text, 0, text.length, forXml);
>>>>>>> 5c7f0fb7
    }

    /**
     * Write char array text.
     */
<<<<<<< HEAD
    static public void writeText(Writer out, boolean escapeUnicode, boolean escapeIsocode, char[] buff, char[] text, int start, int length) throws IOException {
=======
    static public void writeText(Writer out,
                                 boolean escapeUnicode,
                                 boolean escapeIsocode, char[] buff,
                                 char[] text,
                                 int start,
                                 int length, boolean forXml) throws IOException {
>>>>>>> 5c7f0fb7
        int buffLength = buff.length;
        int buffIndex = 0;

        int end = start + length;
        for (int i = start; i < end; i++) {
            buffIndex = writeTextChar(out, escapeUnicode, escapeIsocode, text[i], buffIndex, buff, buffLength, forXml);
        }

        flushBuffer(out, buff, buffIndex);
    }

    /**
     * Write String text.
     */
<<<<<<< HEAD
    static public void writeText(Writer out, boolean escapeUnicode, boolean escapeIsocode, char[] buff, String text, char[] textBuff) throws IOException {
=======
    static public void writeText(Writer out,
                                 boolean escapeUnicode,
                                 boolean escapeIsocode, char[] buff,
                                 String text,
                                 char[] textBuff, boolean forXml) throws IOException {
>>>>>>> 5c7f0fb7

        int length = text.length();

        if (length >= 16) {
            text.getChars(0, length, textBuff, 0);
            writeText(out, escapeUnicode, escapeIsocode, buff, textBuff, 0, length, forXml);
        } else {
            int buffLength = buff.length;
            int buffIndex = 0;
            for (int i = 0; i < length; i++) {
                char ch = text.charAt(i);
                buffIndex = writeTextChar(out, escapeUnicode, escapeIsocode, ch, buffIndex, buff, buffLength, forXml);
            }
            flushBuffer(out, buff, buffIndex);
        }

    }

<<<<<<< HEAD
    private static int writeTextChar(Writer out, boolean escapeUnicode, boolean escapeIsocode, char ch, int buffIndex, char[] buff, int buffLength)
            throws IOException {
=======
    private static int writeTextChar(Writer out,
                                     boolean escapeUnicode,
                                     boolean escapeIsocode,
                                     char ch,
                                     int buffIndex,
                                     char[] buff,
                                     int buffLength, boolean forXml) throws IOException {
>>>>>>> 5c7f0fb7
        int nextIndex;
        if (ch <= 0x1f) {
            if (!isPrintableControlChar(ch, forXml)) {
                return buffIndex;
            }
        }
        if (ch < 0xA0) {
            // If "?" or over, no escaping is needed (this covers
            // most of the Latin alphabet)
            if (ch >= 0x3f) {
                nextIndex = addToBuffer(out, buff, buffIndex, buffLength, ch);
            } else if (ch >= 0x27) { // If above "'"...
                // If between "'" and ";", no escaping is needed
                if (ch < 0x3c) {
                    nextIndex = addToBuffer(out, buff, buffIndex, buffLength, ch);
                } else if (ch == '<') {
                    nextIndex = addToBuffer(out, buff, buffIndex, buffLength, LT_CHARS);
                } else if (ch == '>') {
                    nextIndex = addToBuffer(out, buff, buffIndex, buffLength, GT_CHARS);
                } else {
                    nextIndex = addToBuffer(out, buff, buffIndex, buffLength, ch);
                }
            } else {
                if (ch == '&') {
                    nextIndex = addToBuffer(out, buff, buffIndex, buffLength, AMP_CHARS);
                } else if (ch == '"') {
                    nextIndex = addToBuffer(out, buff, buffIndex, buffLength, "\"".toCharArray());
                } else {
                    nextIndex = addToBuffer(out, buff, buffIndex, buffLength, ch);
                }
            }
        } else if (ch <= 0xff) {
            if (escapeIsocode) {
                // ISO-8859-1 entities: encode as needed
                nextIndex = addToBuffer(out, buff, buffIndex, buffLength, sISO8859_1_Entities[ch - 0xA0]);
            } else {
                nextIndex = addToBuffer(out, buff, buffIndex, buffLength, ch);
            }
        } else {
            if (escapeUnicode) {
                // UNICODE entities: encode as needed
                nextIndex = _writeDecRef(out, buff, buffIndex, buffLength, ch);
            } else {
                nextIndex = addToBuffer(out, buff, buffIndex, buffLength, ch);
            }
        }
        return nextIndex;
    }

    /**
     * Write a string attribute. Note that this code is duplicated below for character arrays - change both places if you
     * make any changes!!!
     */
<<<<<<< HEAD
    static public void writeAttribute(Writer out, boolean escapeUnicode, boolean escapeIsocode, char[] buff, String text, char[] textBuff,
            boolean isScriptInAttributeValueEnabled) throws IOException {
=======
    static public void writeAttribute(Writer out,
                                      boolean escapeUnicode,
                                      boolean escapeIsocode,
                                      char[] buff,
                                      String text,
                                      char[] textBuff,
                                      boolean isScriptInAttributeValueEnabled, boolean forXml) throws IOException {
>>>>>>> 5c7f0fb7

        int length = text.length();
        if (length >= 16) {
            if (length > textBuff.length) {
                // resize our buffer
                textBuff = new char[length * 2];
            }
            text.getChars(0, length, textBuff, 0);
<<<<<<< HEAD
            writeAttribute(out, escapeUnicode, escapeIsocode, buff, textBuff, 0, length, isScriptInAttributeValueEnabled);
=======
            writeAttribute(out, escapeUnicode, escapeIsocode, buff, textBuff, 0, length,
                    isScriptInAttributeValueEnabled, forXml);
>>>>>>> 5c7f0fb7
        } else {
            int buffLength = buff.length;
            int buffIndex = 0;
            for (int i = 0; i < length; i++) {
                char ch = text.charAt(i);

                if (ch <= 0x1f) {
                    if (!isPrintableControlChar(ch, forXml)) {
                        continue;
                    }
                }
                // Tilde or less...
                if (ch < 0xA0) {
                    // If "?" or over, no escaping is needed (this covers
                    // most of the Latin alphabet)
                    if (ch >= 0x3f) {
                        if (ch == 's') {
                            // If putting scripts in attribute values
                            // has been disabled (the defualt), look for
                            // script: in the attribute value.
                            // ensure the attribute value is long enough
                            // to accomodate "script:"
                            if (!isScriptInAttributeValueEnabled && i + 6 < text.length()) {
                                if ('c' == text.charAt(i + 1) && 'r' == text.charAt(i + 2) && 'i' == text.charAt(i + 3) && 'p' == text.charAt(i + 4)
                                        && 't' == text.charAt(i + 5) && ':' == text.charAt(i + 6)) {
                                    return;
                                }
                            }
                        }
                        buffIndex = addToBuffer(out, buff, buffIndex, buffLength, ch);
                    } else if (ch >= 0x27) { // If above "'"...
                        // If between "'" and ";", no escaping is needed
                        if (ch < 0x3c) {
                            buffIndex = addToBuffer(out, buff, buffIndex, buffLength, ch);
                        } else if (ch == '<') {
                            buffIndex = addToBuffer(out, buff, buffIndex, buffLength, LT_CHARS);
                        } else if (ch == '>') {
                            buffIndex = addToBuffer(out, buff, buffIndex, buffLength, GT_CHARS);
                        } else {
                            buffIndex = addToBuffer(out, buff, buffIndex, buffLength, ch);
                        }
                    } else {
                        if (ch == '&') {
                            // HTML 4.0, section B.7.1: ampersands followed by
                            // an open brace don't get escaped
                            if (i + 1 < length && text.charAt(i + 1) == '{') {
                                buffIndex = addToBuffer(out, buff, buffIndex, buffLength, ch);
                            } else {
                                buffIndex = addToBuffer(out, buff, buffIndex, buffLength, AMP_CHARS);
                            }
                        } else if (ch == '"') {
                            buffIndex = addToBuffer(out, buff, buffIndex, buffLength, QUOT_CHARS);
                        } else {
                            buffIndex = addToBuffer(out, buff, buffIndex, buffLength, ch);
                        }
                    }
                } else if (ch <= 0xff) {
                    if (escapeIsocode) {
                        // ISO-8859-1 entities: encode as needed
                        buffIndex = addToBuffer(out, buff, buffIndex, buffLength, sISO8859_1_Entities[ch - 0xA0]);
                    } else {
                        buffIndex = addToBuffer(out, buff, buffIndex, buffLength, ch);
                    }
                } else {
                    if (escapeUnicode) {
                        // UNICODE entities: encode as needed
                        buffIndex = _writeDecRef(out, buff, buffIndex, buffLength, ch);
                    } else {
                        buffIndex = addToBuffer(out, buff, buffIndex, buffLength, ch);
                    }
                }
            }

            flushBuffer(out, buff, buffIndex);
        }
    }

<<<<<<< HEAD
    static public void writeAttribute(Writer out, boolean escapeUnicode, boolean escapeIsocode, char[] buffer, char[] text) throws IOException {
        writeAttribute(out, escapeUnicode, escapeIsocode, buffer, text, 0, text.length,
                WebConfiguration.BooleanWebContextInitParameter.EnableScriptInAttributeValue.getDefaultValue());
    }
=======
>>>>>>> 5c7f0fb7

    /**
     * Write a character array attribute. Note that this code is duplicated above for string - change both places if you
     * make any changes!!!
     */
<<<<<<< HEAD
    static public void writeAttribute(Writer out, boolean escapeUnicode, boolean escapeIsocode, char[] buff, char[] text, int start, int length,
            boolean isScriptInAttributeValueEnabled) throws IOException {
=======
    static public void writeAttribute(Writer out,
                                      boolean escapeUnicode,
                                      boolean escapeIsocode,
                                      char[] buff,
                                      char[] text,
                                      int start,
                                      int length,
                                      boolean isScriptInAttributeValueEnabled, boolean forXml) throws IOException {
>>>>>>> 5c7f0fb7
        int buffLength = buff.length;
        int buffIndex = 0;

        int end = start + length;
        for (int i = start; i < end; i++) {
            char ch = text[i];

            // "Application Program Command" or less...
            if (ch <= 0x1f) {
                if (!isPrintableControlChar(ch, forXml)) {
                    continue;
                }
            }
            if (ch < 0xA0) {
                // If "?" or over, no escaping is needed (this covers
                // most of the Latin alphabet)
                if (ch >= 0x3f) {
                    if (ch == 's') {
                        // If putting scripts in attribute values
                        // has been disabled (the defualt), look for
                        // script: in the attribute value.
                        // ensure the attribute value is long enough
                        // to accomodate "script:"
                        if (!isScriptInAttributeValueEnabled && i + 6 < text.length) {
                            if ('c' == text[i + 1] && 'r' == text[i + 2] && 'i' == text[i + 3] && 'p' == text[i + 4] && 't' == text[i + 5]
                                    && ':' == text[i + 6]) {
                                return;
                            }
                        }
                    }

                    buffIndex = addToBuffer(out, buff, buffIndex, buffLength, ch);
                } else if (ch >= 0x27) { // If above "'"...
                    if (ch < 0x3c) {
                        // If between "'" and ";", no escaping is needed
                        buffIndex = addToBuffer(out, buff, buffIndex, buffLength, ch);
                    } else if (ch == '<') {
                        buffIndex = addToBuffer(out, buff, buffIndex, buffLength, LT_CHARS);
                    } else if (ch == '>') {
                        buffIndex = addToBuffer(out, buff, buffIndex, buffLength, GT_CHARS);
                    } else {
                        buffIndex = addToBuffer(out, buff, buffIndex, buffLength, ch);
                    }
                } else {
                    if (ch == '&') {
                        // HTML 4.0, section B.7.1: ampersands followed by
                        // an open brace don't get escaped
                        if (i + 1 < end && text[i + 1] == '{') {
                            buffIndex = addToBuffer(out, buff, buffIndex, buffLength, ch);
                        } else {
                            buffIndex = addToBuffer(out, buff, buffIndex, buffLength, AMP_CHARS);
                        }
                    } else if (ch == '"') {
                        buffIndex = addToBuffer(out, buff, buffIndex, buffLength, QUOT_CHARS);
                    } else {
                        buffIndex = addToBuffer(out, buff, buffIndex, buffLength, ch);
                    }
                }
            } else if (ch <= 0xff) {
                if (escapeIsocode) {
                    // ISO-8859-1 entities: encode as needed
                    buffIndex = addToBuffer(out, buff, buffIndex, buffLength, sISO8859_1_Entities[ch - 0xA0]);
                } else {
                    buffIndex = addToBuffer(out, buff, buffIndex, buffLength, ch);
                }
            } else {
                if (escapeUnicode) {
                    // UNICODE entities: encode as needed
                    buffIndex = _writeDecRef(out, buff, buffIndex, buffLength, ch);
                } else {
                    buffIndex = addToBuffer(out, buff, buffIndex, buffLength, ch);
                }
            }
        }

        flushBuffer(out, buff, buffIndex);
    }

<<<<<<< HEAD
    static private boolean isPrintableControlChar(int ch) {

        return ch == 0x09 || ch == 0x0A || ch == 0x0C || ch == 0x0D;
=======

    static private boolean isPrintableControlChar(int ch, boolean forXml) {

        return (ch == 0x09 || ch == 0x0A || (ch == 0x0C && !forXml) || ch == 0x0D);
>>>>>>> 5c7f0fb7

    }

    /**
     * Writes a character as a decimal escape. Hex escapes are smaller than the decimal version, but Netscape didn't support
     * hex escapes until 4.7.4.
     */
    static private int _writeDecRef(Writer out, char[] buffer, int bufferIndex, int bufferLength, char ch) throws IOException {
        if (ch == '\u20ac') {
            bufferIndex = addToBuffer(out, buffer, bufferIndex, bufferLength, EURO_CHARS);
            return bufferIndex;
        }
        bufferIndex = addToBuffer(out, buffer, bufferIndex, bufferLength, DEC_REF_START);
        // Formerly used String.valueOf(). This version tests out
        // about 40% faster in a microbenchmark (and on systems where GC is
        // going gonzo, it should be even better)
        int i = ch;
        if (i > 10000) {
            bufferIndex = addToBuffer(out, buffer, bufferIndex, bufferLength, (char) ('0' + i / 10000));
            i = i % 10000;
            bufferIndex = addToBuffer(out, buffer, bufferIndex, bufferLength, (char) ('0' + i / 1000));
            i = i % 1000;
            bufferIndex = addToBuffer(out, buffer, bufferIndex, bufferLength, (char) ('0' + i / 100));
            i = i % 100;
            bufferIndex = addToBuffer(out, buffer, bufferIndex, bufferLength, (char) ('0' + i / 10));
            i = i % 10;
            bufferIndex = addToBuffer(out, buffer, bufferIndex, bufferLength, (char) ('0' + i));
        } else if (i > 1000) {
            bufferIndex = addToBuffer(out, buffer, bufferIndex, bufferLength, (char) ('0' + i / 1000));
            i = i % 1000;
            bufferIndex = addToBuffer(out, buffer, bufferIndex, bufferLength, (char) ('0' + i / 100));
            i = i % 100;
            bufferIndex = addToBuffer(out, buffer, bufferIndex, bufferLength, (char) ('0' + i / 10));
            i = i % 10;
            bufferIndex = addToBuffer(out, buffer, bufferIndex, bufferLength, (char) ('0' + i));
        } else {
            bufferIndex = addToBuffer(out, buffer, bufferIndex, bufferLength, (char) ('0' + i / 100));
            i = i % 100;
            bufferIndex = addToBuffer(out, buffer, bufferIndex, bufferLength, (char) ('0' + i / 10));
            i = i % 10;
            bufferIndex = addToBuffer(out, buffer, bufferIndex, bufferLength, (char) ('0' + i));
        }

        return addToBuffer(out, buffer, bufferIndex, bufferLength, ';');

    }

    //
    // Buffering scheme: we use a tremendously simple buffering
    // scheme that greatly reduces the number of calls into the
    // Writer/PrintWriter. In practice this has produced significant
    // measured performance gains (at least in JDK 1.3.1).
    //

    /**
     * Add a character to the buffer, flushing the buffer if the buffer is full, and returning the new buffer index
     */
    private static int addToBuffer(Writer out, char[] buffer, int bufferIndex, int bufferLength, char ch) throws IOException {
        if (bufferIndex >= bufferLength) {
            out.write(buffer, 0, bufferIndex);
            bufferIndex = 0;
        }

        buffer[bufferIndex] = ch;

        return bufferIndex + 1;
    }

    /**
     * Add an array of characters to the buffer, flushing the buffer if the buffer is full, and returning the new buffer
     * index.
     */
    private static int addToBuffer(Writer out, char[] buffer, int bufferIndex, int bufferLength, char[] toAdd) throws IOException {

        if (bufferIndex >= bufferLength || toAdd.length + bufferIndex >= bufferLength) {
            out.write(buffer, 0, bufferIndex);
            bufferIndex = 0;
        }
        System.arraycopy(toAdd, 0, buffer, bufferIndex, toAdd.length);
        return bufferIndex + toAdd.length;

    }

    /**
     * Flush the contents of the buffer to the output stream and return the reset buffer index
     */
    private static int flushBuffer(Writer out, char[] buffer, int bufferIndex) throws IOException {
        if (bufferIndex > 0) {
            out.write(buffer, 0, bufferIndex);
        }

        return 0;
    }

    private HtmlUtils() {
    }

    /**
     * Writes a string into URL-encoded format out to a Writer.
     * <p/>
     * All characters before the start of the query string will be encoded using UTF-8.
     * <p/>
     * Characters after the start of the query string will be encoded using a client-defined encoding. You'll need to use
     * the encoding that the server will expect. (HTML forms will generate query strings using the character encoding that
     * the HTML itself was generated in.)
     * <p/>
     * All characters will be encoded as needed for URLs, with the exception of the percent symbol ("%"). Because this is
     * the character itself used for escaping, attempting to escape this character would cause this code to double-escape
     * some strings. It also may be necessary to pre-escape some characters. In particular, a question mark ("?") is
     * considered the start of the query string.
     * <p/>
     *
     * <p>
     * NOTE: This is method is duplicated below. The difference being the acceptance of a char[] for the text to write. Any
     * changes made here, should be made below.
     * </p>
     *
     * @param out a Writer for the output
     * @param text the unencoded (or partially encoded) String
     * @param queryEncoding the character set encoding for after the first question mark
     */
    static public void writeURL(Writer out, String text, char[] textBuff, String queryEncoding) throws IOException, UnsupportedEncodingException {

        int length = text.length();
        if (length >= 16) {
            text.getChars(0, length, textBuff, 0);
            writeURL(out, textBuff, 0, length, queryEncoding);
        } else {
            for (int i = 0; i < length; i++) {
                char ch = text.charAt(i);

                if (ch < 33 || ch > 126) {
                    if (ch == ' ') {
                        out.write('+');
                    } else {
                        textBuff[i] = ch;
                        encodeURIString(out, textBuff, "UTF-8", i, i + 1);
                    }
                }
                // DO NOT encode '%'. If you do, then for starters,
                // we'll double-encode anything that's pre-encoded.
                // And, what's worse, there becomes no way to use
                // characters that must be encoded if you
                // don't want them to be interpreted, like '?' or '&'.
                // else if('%' == ch)
                // {
                // writeURIDoubleHex(out, ch);
                // }
                else if (ch == '"') {
                    out.write("%22");
                }
                // Everything in the query parameters will be decoded
                // as if it were in the request's character set. So use
                // the real encoding for those!
                else if (ch == '?') {
                    out.write('?');
                    encodeURIString(out, text, queryEncoding, i + 1);
                    return;
                } else {
                    out.write(ch);
                }
            }
        }
    }

    /**
     * Writes a string into URL-encoded format out to a Writer.
     * <p/>
     * All characters before the start of the query string will be encoded using UTF-8.
     * <p/>
     * Characters after the start of the query string will be encoded using a client-defined encoding. You'll need to use
     * the encoding that the server will expect. (HTML forms will generate query strings using the character encoding that
     * the HTML itself was generated in.)
     * <p/>
     * All characters will be encoded as needed for URLs, with the exception of the percent symbol ("%"). Because this is
     * the character itself used for escaping, attempting to escape this character would cause this code to double-escape
     * some strings. It also may be necessary to pre-escape some characters. In particular, a question mark ("?") is
     * considered the start of the query string.
     * <p/>
     * <p>
     * NOTE: This is method is duplicated above. The difference being the acceptance of a String for the text to write. Any
     * changes made here, should be made above.
     * </p>
     *
     * @param out a Writer for the output
     * @param textBuff char[] containing the content to write
     * @param queryEncoding the character set encoding for after the first question mark
     */
    static public void writeURL(Writer out, char[] textBuff, int start, int len, String queryEncoding) throws IOException, UnsupportedEncodingException {

        int end = start + len;
        for (int i = start; i < end; i++) {
            char ch = textBuff[i];

            if (ch < 33 || ch > 126) {
                encodeURIString(out, textBuff, "UTF-8", i, i + 1);
            }
            // DO NOT encode '%'. If you do, then for starters,
            // we'll double-encode anything that's pre-encoded.
            // And, what's worse, there becomes no way to use
            // characters that must be encoded if you
            // don't want them to be interpreted, like '?' or '&'.
            // else if('%' == ch)
            // {
            // writeURIDoubleHex(out, ch);
            // }
            else if (ch == '"') {
                out.write("%22");
            }
            // Everything in the query parameters will be decoded
            // as if it were in the request's character set. So use
            // the real encoding for those!
            else if (ch == '?') {
                out.write('?');
                encodeURIString(out, textBuff, queryEncoding, i + 1, end);
                return;
            } else {
                out.write(ch);
            }
        }
    }

    static public void writeTextForXML(Writer out, String text, char[] outbuf) throws IOException {
        char[] textBuffer = new char[128];
        int len = text.length();
        if (textBuffer.length < len) {
            textBuffer = new char[len * 2];
        }
        HtmlUtils.writeText(out, true, true, outbuf, text, textBuffer, true);
    }

    static public void writeUnescapedTextForXML(Writer out, String text) throws IOException {
        final int length = text.length();

        for (int i = 0; i < length; i++) {
            final char ch = text.charAt(i);

<<<<<<< HEAD
            if (ch < 0x20 ? ch == 0x9 || ch == 0xA || ch == 0xD : ch <= 0xD7FF || ch >= 0xE000 && ch <= 0xFFFD) {
=======
            if (ch < 0x20 ? isPrintableControlChar(ch, true) : (ch <= 0xD7FF || (ch >= 0xE000 && ch <= 0xFFFD))) {
>>>>>>> 5c7f0fb7
                // Only those chars are allowed in XML. https://www.w3.org/TR/xml/#charsets Character Range
                out.write(ch);
            }
        }
    }

    // Encode a String into URI-encoded form. This code will
    // appear rather (ahem) similar to java.net.URLEncoder
    // This is duplicated below accepting a char[] for the content
    // to write. Any changes here, should be made there as well.
    static private void encodeURIString(Writer out, String text, String encoding, int start) throws IOException {
        MyByteArrayOutputStream buf = null;
        OutputStreamWriter writer = null;
        char[] charArray = null;

        int length = text.length();
        for (int i = start; i < length; i++) {
            char ch = text.charAt(i);
            if (DONT_ENCODE_SET.get(ch)) {
                if (ch == '&') {
                    if (i + 1 < length && isAmpEscaped(text, i + 1)) {
                        out.write(ch);
                        continue;
                    }
                    out.write(AMP_CHARS);
                } else {
                    out.write(ch);
                }
            } else {
                if (buf == null) {
                    buf = new MyByteArrayOutputStream(MAX_BYTES_PER_CHAR);
                    if (encoding != null) {
                        writer = new OutputStreamWriter(buf, encoding);
                    } else {
                        writer = new OutputStreamWriter(buf, RIConstants.CHAR_ENCODING);
                    }
                    charArray = new char[1];
                }

                // convert to external encoding before hex conversion
                try {
                    // An inspection of OutputStreamWriter reveals
                    // that write(char) always allocates a one element
                    // character array. We can reuse our own.
                    charArray[0] = ch;
                    writer.write(charArray, 0, 1);
                    writer.flush();
                } catch (IOException e) {
                    buf.reset();
                    continue;
                }

                byte[] ba = buf.getBuf();
                for (int j = 0, size = buf.size(); j < size; j++) {
                    writeURIDoubleHex(out, ba[j] + 256);
                }

                buf.reset();
            }
        }
    }

    // Encode a String into URI-encoded form. This code will
    // appear rather (ahem) similar to java.net.URLEncoder
    // This is duplicated above accepting a String for the content
    // to write. Any changes here, should be made there as well.
    static private void encodeURIString(Writer out, char[] textBuff, String encoding, int start, int end) throws IOException {
        MyByteArrayOutputStream buf = null;
        OutputStreamWriter writer = null;
        char[] charArray = null;

        for (int i = start; i < end; i++) {
            char ch = textBuff[i];
            if (DONT_ENCODE_SET.get(ch)) {
                if (ch == '&') {
                    if (i + 1 < end && isAmpEscaped(textBuff, i + 1)) {
                        out.write(ch);
                        continue;
                    }
                    out.write(AMP_CHARS);
                } else {
                    out.write(ch);
                }
            } else {
                if (buf == null) {
                    buf = new MyByteArrayOutputStream(MAX_BYTES_PER_CHAR);
                    if (encoding != null) {
                        writer = new OutputStreamWriter(buf, encoding);
                    } else {
                        writer = new OutputStreamWriter(buf, RIConstants.CHAR_ENCODING);
                    }
                    charArray = new char[1];
                }

                // convert to external encoding before hex conversion
                try {
                    // An inspection of OutputStreamWriter reveals
                    // that write(char) always allocates a one element
                    // character array. We can reuse our own.
                    charArray[0] = ch;
                    writer.write(charArray, 0, 1);
                    writer.flush();
                } catch (IOException e) {
                    buf.reset();
                    continue;
                }

                byte[] ba = buf.getBuf();
                for (int j = 0, size = buf.size(); j < size; j++) {
                    writeURIDoubleHex(out, ba[j] + 256);
                }

                buf.reset();
            }
        }
    }

    // NOTE: Any changes made to this method should be made
    // in the associated method that accepts a char[] instead
    // of String
    static private boolean isAmpEscaped(String text, int idx) {
        for (int i = 1, ix = idx; i < AMP_CHARS.length; i++, ix++) {
            if (text.charAt(ix) == AMP_CHARS[i]) {
                continue;
            }
            return false;
        }
        return true;
    }

    // NOTE: Any changes made to this method should be made
    // in the associated method that accepts a String instead
    // of char[]
    static private boolean isAmpEscaped(char[] text, int idx) {
        for (int i = 1, ix = idx; i < AMP_CHARS.length; i++, ix++) {
            if (text[ix] == AMP_CHARS[i]) {
                continue;
            }
            return false;
        }
        return true;
    }

    static private void writeURIDoubleHex(Writer out, int i) throws IOException {
        out.write('%');
        out.write(intToHex((i >> 4) % 0x10));
        out.write(intToHex(i % 0x10));
    }

    static private char intToHex(int i) {
        if (i < 10) {
            return (char) ('0' + i);
        } else {
            return (char) ('A' + (i - 10));
        }
    }

    static private final char[] AMP_CHARS = "&amp;".toCharArray();
    static private final char[] QUOT_CHARS = "&quot;".toCharArray();
    static private final char[] GT_CHARS = "&gt;".toCharArray();
    static private final char[] LT_CHARS = "&lt;".toCharArray();
    static private final char[] EURO_CHARS = "&euro;".toCharArray();
    static private final char[] DEC_REF_START = "&#".toCharArray();
    static private final int MAX_BYTES_PER_CHAR = 10;
    static private final BitSet DONT_ENCODE_SET = new BitSet(256);

    // See: http://www.ietf.org/rfc/rfc2396.txt
    // We're not fully along for that ride either, but we do encode
    // ' ' as '%20', and don't bother encoding '~' or '/'
    static {
        for (int i = 'a'; i <= 'z'; i++) {
            DONT_ENCODE_SET.set(i);
        }

        for (int i = 'A'; i <= 'Z'; i++) {
            DONT_ENCODE_SET.set(i);
        }

        for (int i = '0'; i <= '9'; i++) {
            DONT_ENCODE_SET.set(i);
        }

        // Don't encode '%' - we don't want to double encode anything.
        DONT_ENCODE_SET.set('%');
        // Ditto for '+', which is an encoded space
        DONT_ENCODE_SET.set('+');

        DONT_ENCODE_SET.set('#');
        DONT_ENCODE_SET.set('&');
        DONT_ENCODE_SET.set('=');
        DONT_ENCODE_SET.set('-');
        DONT_ENCODE_SET.set('_');
        DONT_ENCODE_SET.set('.');
        DONT_ENCODE_SET.set('*');
        DONT_ENCODE_SET.set('~');
        DONT_ENCODE_SET.set('/');
        DONT_ENCODE_SET.set('\'');
        DONT_ENCODE_SET.set('!');
        DONT_ENCODE_SET.set('(');
        DONT_ENCODE_SET.set(')');
        DONT_ENCODE_SET.set(';');
    }

    //
    // Entities from HTML 4.0, section 24.2.1; character codes 0xA0 to 0xFF
    //
    static private char[][] sISO8859_1_Entities = new char[][] { "&nbsp;".toCharArray(), "&iexcl;".toCharArray(), "&cent;".toCharArray(),
            "&pound;".toCharArray(), "&curren;".toCharArray(), "&yen;".toCharArray(), "&brvbar;".toCharArray(), "&sect;".toCharArray(), "&uml;".toCharArray(),
            "&copy;".toCharArray(), "&ordf;".toCharArray(), "&laquo;".toCharArray(), "&not;".toCharArray(), "&shy;".toCharArray(), "&reg;".toCharArray(),
            "&macr;".toCharArray(), "&deg;".toCharArray(), "&plusmn;".toCharArray(), "&sup2;".toCharArray(), "&sup3;".toCharArray(), "&acute;".toCharArray(),
            "&micro;".toCharArray(), "&para;".toCharArray(), "&middot;".toCharArray(), "&cedil;".toCharArray(), "&sup1;".toCharArray(), "&ordm;".toCharArray(),
            "&raquo;".toCharArray(), "&frac14;".toCharArray(), "&frac12;".toCharArray(), "&frac34;".toCharArray(), "&iquest;".toCharArray(),
            "&Agrave;".toCharArray(), "&Aacute;".toCharArray(), "&Acirc;".toCharArray(), "&Atilde;".toCharArray(), "&Auml;".toCharArray(),
            "&Aring;".toCharArray(), "&AElig;".toCharArray(), "&Ccedil;".toCharArray(), "&Egrave;".toCharArray(), "&Eacute;".toCharArray(),
            "&Ecirc;".toCharArray(), "&Euml;".toCharArray(), "&Igrave;".toCharArray(), "&Iacute;".toCharArray(), "&Icirc;".toCharArray(),
            "&Iuml;".toCharArray(), "&ETH;".toCharArray(), "&Ntilde;".toCharArray(), "&Ograve;".toCharArray(), "&Oacute;".toCharArray(),
            "&Ocirc;".toCharArray(), "&Otilde;".toCharArray(), "&Ouml;".toCharArray(), "&times;".toCharArray(), "&Oslash;".toCharArray(),
            "&Ugrave;".toCharArray(), "&Uacute;".toCharArray(), "&Ucirc;".toCharArray(), "&Uuml;".toCharArray(), "&Yacute;".toCharArray(),
            "&THORN;".toCharArray(), "&szlig;".toCharArray(), "&agrave;".toCharArray(), "&aacute;".toCharArray(), "&acirc;".toCharArray(),
            "&atilde;".toCharArray(), "&auml;".toCharArray(), "&aring;".toCharArray(), "&aelig;".toCharArray(), "&ccedil;".toCharArray(),
            "&egrave;".toCharArray(), "&eacute;".toCharArray(), "&ecirc;".toCharArray(), "&euml;".toCharArray(), "&igrave;".toCharArray(),
            "&iacute;".toCharArray(), "&icirc;".toCharArray(), "&iuml;".toCharArray(), "&eth;".toCharArray(), "&ntilde;".toCharArray(),
            "&ograve;".toCharArray(), "&oacute;".toCharArray(), "&ocirc;".toCharArray(), "&otilde;".toCharArray(), "&ouml;".toCharArray(),
            "&divide;".toCharArray(), "&oslash;".toCharArray(), "&ugrave;".toCharArray(), "&uacute;".toCharArray(), "&ucirc;".toCharArray(),
            "&uuml;".toCharArray(), "&yacute;".toCharArray(), "&thorn;".toCharArray(), "&yuml;".toCharArray() };

    // ----------------------------------------------------------
    // The following is used to verify encodings
    // ----------------------------------------------------------
    //
    static public boolean validateEncoding(String encoding) {
        return Charset.isSupported(encoding);
    }

    // ----------------------------------------------------------
    // Check if the given encoding is the ISO-8859-1 encoding
    // ----------------------------------------------------------
    //
    static public boolean isISO8859_1encoding(String encoding) {
        return "ISO-8859-1".equals(encoding);
    }

    // ----------------------------------------------------------
    // Check if the given encoding is a UTF encoding
    // ----------------------------------------------------------
    //
    static public boolean isUTFencoding(String encoding) {
        return UTF_CHARSET.contains(encoding);
    }

    // ----------------------------------------------------------
    // The following is used to verify "empty" Html elements.
    // "Empty" Html elements are those that do not require an
    // ending tag. For example, <br> or <hr>...
    // ----------------------------------------------------------

    static public boolean isEmptyElement(String name) {
        char firstChar = name.charAt(0);
        if (firstChar > _LAST_EMPTY_ELEMENT_START) {
            return false;
        }

        // Can we improve performance here? It's certainly slower to use
        // a HashMap, at least if we can't assume the input name is lowercased.
        String[] array = emptyElementArr[firstChar];
        if (array != null) {
            for (int i = array.length - 1; i >= 0; i--) {
                if (name.equalsIgnoreCase(array[i])) {
                    return true;
                }
            }
        }
        return false;
    }

    static private char _LAST_EMPTY_ELEMENT_START = 'p';
    static private String[][] emptyElementArr = new String[_LAST_EMPTY_ELEMENT_START + 1][];

    static private String[] aNames = new String[] { "area", };

    static private String[] bNames = new String[] { "br", "base", "basefont", };

    static private String[] cNames = new String[] { "col", };

    static private String[] fNames = new String[] { "frame", };

    static private String[] hNames = new String[] { "hr", };

    static private String[] iNames = new String[] { "img", "input", "isindex", };

    static private String[] lNames = new String[] { "link", };

    static private String[] mNames = new String[] { "meta", };

    static private String[] pNames = new String[] { "param", };

    static {
        emptyElementArr['a'] = aNames;
        emptyElementArr['A'] = aNames;
        emptyElementArr['b'] = bNames;
        emptyElementArr['B'] = bNames;
        emptyElementArr['c'] = cNames;
        emptyElementArr['C'] = cNames;
        emptyElementArr['f'] = fNames;
        emptyElementArr['F'] = fNames;
        emptyElementArr['h'] = hNames;
        emptyElementArr['H'] = hNames;
        emptyElementArr['i'] = iNames;
        emptyElementArr['I'] = iNames;
        emptyElementArr['l'] = lNames;
        emptyElementArr['L'] = lNames;
        emptyElementArr['m'] = mNames;
        emptyElementArr['M'] = mNames;
        emptyElementArr['p'] = pNames;
        emptyElementArr['P'] = pNames;
    }

    // ----------------------------------------------------------- Inner Classes

    /**
     * <p>
     * Private implementation of ByteArrayOutputStream.
     * </p>
     */
    private static class MyByteArrayOutputStream extends ByteArrayOutputStream {

        public MyByteArrayOutputStream(int initialCapacity) {
            super(initialCapacity);
        }

        /**
         * Obtain access to the underlying byte array to prevent unecessary temp object creation.
         *
         * @return <code>buf</code>
         */
        public byte[] getBuf() {
            return buf;
        }

    }

}<|MERGE_RESOLUTION|>--- conflicted
+++ resolved
@@ -42,31 +42,14 @@
     // escape characters....
     // -------------------------------------------------
 
-<<<<<<< HEAD
-    static public void writeText(Writer out, boolean escapeUnicode, boolean escapeIsocode, char[] buffer, char[] text) throws IOException {
-        writeText(out, escapeUnicode, escapeIsocode, buffer, text, 0, text.length);
-=======
-    static public void writeText(Writer out,
-                                 boolean escapeUnicode,
-                                 boolean escapeIsocode, char[] buffer,
-                                 char[] text, boolean forXml) throws IOException {
+    static public void writeText(Writer out, boolean escapeUnicode, boolean escapeIsocode, char[] buffer, char[] text, boolean forXml) throws IOException {
         writeText(out, escapeUnicode, escapeIsocode, buffer, text, 0, text.length, forXml);
->>>>>>> 5c7f0fb7
     }
 
     /**
      * Write char array text.
      */
-<<<<<<< HEAD
-    static public void writeText(Writer out, boolean escapeUnicode, boolean escapeIsocode, char[] buff, char[] text, int start, int length) throws IOException {
-=======
-    static public void writeText(Writer out,
-                                 boolean escapeUnicode,
-                                 boolean escapeIsocode, char[] buff,
-                                 char[] text,
-                                 int start,
-                                 int length, boolean forXml) throws IOException {
->>>>>>> 5c7f0fb7
+    static public void writeText(Writer out, boolean escapeUnicode, boolean escapeIsocode, char[] buff, char[] text, int start, int length, boolean forXml) throws IOException {
         int buffLength = buff.length;
         int buffIndex = 0;
 
@@ -81,15 +64,7 @@
     /**
      * Write String text.
      */
-<<<<<<< HEAD
-    static public void writeText(Writer out, boolean escapeUnicode, boolean escapeIsocode, char[] buff, String text, char[] textBuff) throws IOException {
-=======
-    static public void writeText(Writer out,
-                                 boolean escapeUnicode,
-                                 boolean escapeIsocode, char[] buff,
-                                 String text,
-                                 char[] textBuff, boolean forXml) throws IOException {
->>>>>>> 5c7f0fb7
+    static public void writeText(Writer out, boolean escapeUnicode, boolean escapeIsocode, char[] buff, String text, char[] textBuff, boolean forXml) throws IOException {
 
         int length = text.length();
 
@@ -108,18 +83,8 @@
 
     }
 
-<<<<<<< HEAD
-    private static int writeTextChar(Writer out, boolean escapeUnicode, boolean escapeIsocode, char ch, int buffIndex, char[] buff, int buffLength)
+    private static int writeTextChar(Writer out, boolean escapeUnicode, boolean escapeIsocode, char ch, int buffIndex, char[] buff, int buffLength, boolean forXml)
             throws IOException {
-=======
-    private static int writeTextChar(Writer out,
-                                     boolean escapeUnicode,
-                                     boolean escapeIsocode,
-                                     char ch,
-                                     int buffIndex,
-                                     char[] buff,
-                                     int buffLength, boolean forXml) throws IOException {
->>>>>>> 5c7f0fb7
         int nextIndex;
         if (ch <= 0x1f) {
             if (!isPrintableControlChar(ch, forXml)) {
@@ -173,18 +138,8 @@
      * Write a string attribute. Note that this code is duplicated below for character arrays - change both places if you
      * make any changes!!!
      */
-<<<<<<< HEAD
     static public void writeAttribute(Writer out, boolean escapeUnicode, boolean escapeIsocode, char[] buff, String text, char[] textBuff,
-            boolean isScriptInAttributeValueEnabled) throws IOException {
-=======
-    static public void writeAttribute(Writer out,
-                                      boolean escapeUnicode,
-                                      boolean escapeIsocode,
-                                      char[] buff,
-                                      String text,
-                                      char[] textBuff,
-                                      boolean isScriptInAttributeValueEnabled, boolean forXml) throws IOException {
->>>>>>> 5c7f0fb7
+            boolean isScriptInAttributeValueEnabled, boolean forXml) throws IOException {
 
         int length = text.length();
         if (length >= 16) {
@@ -193,12 +148,7 @@
                 textBuff = new char[length * 2];
             }
             text.getChars(0, length, textBuff, 0);
-<<<<<<< HEAD
-            writeAttribute(out, escapeUnicode, escapeIsocode, buff, textBuff, 0, length, isScriptInAttributeValueEnabled);
-=======
-            writeAttribute(out, escapeUnicode, escapeIsocode, buff, textBuff, 0, length,
-                    isScriptInAttributeValueEnabled, forXml);
->>>>>>> 5c7f0fb7
+            writeAttribute(out, escapeUnicode, escapeIsocode, buff, textBuff, 0, length, isScriptInAttributeValueEnabled, forXml);
         } else {
             int buffLength = buff.length;
             int buffIndex = 0;
@@ -276,31 +226,12 @@
         }
     }
 
-<<<<<<< HEAD
-    static public void writeAttribute(Writer out, boolean escapeUnicode, boolean escapeIsocode, char[] buffer, char[] text) throws IOException {
-        writeAttribute(out, escapeUnicode, escapeIsocode, buffer, text, 0, text.length,
-                WebConfiguration.BooleanWebContextInitParameter.EnableScriptInAttributeValue.getDefaultValue());
-    }
-=======
->>>>>>> 5c7f0fb7
-
     /**
      * Write a character array attribute. Note that this code is duplicated above for string - change both places if you
      * make any changes!!!
      */
-<<<<<<< HEAD
     static public void writeAttribute(Writer out, boolean escapeUnicode, boolean escapeIsocode, char[] buff, char[] text, int start, int length,
-            boolean isScriptInAttributeValueEnabled) throws IOException {
-=======
-    static public void writeAttribute(Writer out,
-                                      boolean escapeUnicode,
-                                      boolean escapeIsocode,
-                                      char[] buff,
-                                      char[] text,
-                                      int start,
-                                      int length,
-                                      boolean isScriptInAttributeValueEnabled, boolean forXml) throws IOException {
->>>>>>> 5c7f0fb7
+            boolean isScriptInAttributeValueEnabled, boolean forXml) throws IOException {
         int buffLength = buff.length;
         int buffIndex = 0;
 
@@ -379,16 +310,9 @@
         flushBuffer(out, buff, buffIndex);
     }
 
-<<<<<<< HEAD
-    static private boolean isPrintableControlChar(int ch) {
-
-        return ch == 0x09 || ch == 0x0A || ch == 0x0C || ch == 0x0D;
-=======
-
     static private boolean isPrintableControlChar(int ch, boolean forXml) {
 
         return (ch == 0x09 || ch == 0x0A || (ch == 0x0C && !forXml) || ch == 0x0D);
->>>>>>> 5c7f0fb7
 
     }
 
@@ -626,11 +550,7 @@
         for (int i = 0; i < length; i++) {
             final char ch = text.charAt(i);
 
-<<<<<<< HEAD
-            if (ch < 0x20 ? ch == 0x9 || ch == 0xA || ch == 0xD : ch <= 0xD7FF || ch >= 0xE000 && ch <= 0xFFFD) {
-=======
-            if (ch < 0x20 ? isPrintableControlChar(ch, true) : (ch <= 0xD7FF || (ch >= 0xE000 && ch <= 0xFFFD))) {
->>>>>>> 5c7f0fb7
+            if (ch < 0x20 ? isPrintableControlChar(ch, true) : ch <= 0xD7FF || ch >= 0xE000 && ch <= 0xFFFD) {
                 // Only those chars are allowed in XML. https://www.w3.org/TR/xml/#charsets Character Range
                 out.write(ch);
             }
