--- conflicted
+++ resolved
@@ -16,7 +16,7 @@
 
 package com.sun.faces.renderkit.html_basic;
 
-import static javax.faces.component.UINamingContainer.getSeparatorChar;
+import static jakarta.faces.component.UINamingContainer.getSeparatorChar;
 
 import java.util.Collection;
 import java.util.Collections;
@@ -308,10 +308,6 @@
                 first = false;
             }
 
-<<<<<<< HEAD
-            if (id.equals("@all") || id.equals("@none") || id.equals("@form") || id.equals("@this")) {
-                builder.append(id);
-=======
             boolean clientResolveableExpression = expression.equals("@all") || expression.equals("@none") || expression.equals("@form") || expression.equals("@this");
 
             if (composite != null && expression.equals("@this") || expression.startsWith("@this" + separatorChar)) {
@@ -321,7 +317,6 @@
 
             if (clientResolveableExpression) {
                 builder.append(expression);
->>>>>>> 5332a397
             } else {
                 if (searchExpressionContext == null) {
                     searchExpressionContext = SearchExpressionContext.createSearchExpressionContext(facesContext, component, EXPRESSION_HINTS, null);
