--- conflicted
+++ resolved
@@ -748,17 +748,7 @@
             // write the attribute value
             String val = value.toString();
             ensureTextBufferCapacity(val);
-<<<<<<< HEAD
-            HtmlUtils.writeAttribute(attributesBuffer, escapeUnicode, escapeIso, buffer, val, textBuffer, isScriptInAttributeValueEnabled);
-=======
-            HtmlUtils.writeAttribute(attributesBuffer,
-                                     escapeUnicode,
-                                     escapeIso,
-                                     buffer,
-                                     val,
-                                     textBuffer,
-                                     isScriptInAttributeValueEnabled, isPartial);
->>>>>>> 5c7f0fb7
+            HtmlUtils.writeAttribute(attributesBuffer, escapeUnicode, escapeIso, buffer, val, textBuffer, isScriptInAttributeValueEnabled, isPartial);
             attributesBuffer.write('"');
         }
 
@@ -824,13 +814,8 @@
             }
         } else if (isPartial || !writingCdata) {
             charHolder[0] = text;
-<<<<<<< HEAD
-            HtmlUtils.writeText(writer, escapeUnicode, escapeIso, buffer, charHolder);
+            HtmlUtils.writeText(writer, escapeUnicode, escapeIso, buffer, charHolder, isPartial);
         } else { // if writingCdata
-=======
-            HtmlUtils.writeText(writer, escapeUnicode, escapeIso, buffer, charHolder, isPartial);
-        } else {  // if writingCdata
->>>>>>> 5c7f0fb7
             assert writingCdata;
             charHolder[0] = text;
             writeEscaped(charHolder, 0, 1);
@@ -907,16 +892,7 @@
             }
         } else if (isPartial || !writingCdata) {
             ensureTextBufferCapacity(textStr);
-<<<<<<< HEAD
-            HtmlUtils.writeText(writer, escapeUnicode, escapeIso, buffer, textStr, textBuffer);
-=======
-            HtmlUtils.writeText(writer,
-                                escapeUnicode,
-                                escapeIso,
-                                buffer,
-                                textStr,
-                                textBuffer, isPartial);
->>>>>>> 5c7f0fb7
+            HtmlUtils.writeText(writer, escapeUnicode, escapeIso, buffer, textStr, textBuffer, isPartial);
         } else { // if writingCdata
             assert writingCdata;
             int textLen = textStr.length();
@@ -1039,17 +1015,7 @@
         ensureTextBufferCapacity(stringValue);
         // Javascript URLs should not be URL-encoded
         if (stringValue.startsWith("javascript:") || isPassthrough) {
-<<<<<<< HEAD
-            HtmlUtils.writeAttribute(attributesBuffer, escapeUnicode, escapeIso, buffer, stringValue, textBuffer, isScriptInAttributeValueEnabled);
-=======
-            HtmlUtils.writeAttribute(attributesBuffer,
-                                     escapeUnicode,
-                                     escapeIso,
-                                     buffer,
-                                     stringValue,
-                                     textBuffer,
-                                     isScriptInAttributeValueEnabled, isPartial);
->>>>>>> 5c7f0fb7
+            HtmlUtils.writeAttribute(attributesBuffer, escapeUnicode, escapeIso, buffer, stringValue, textBuffer, isScriptInAttributeValueEnabled, isPartial);
         } else {
             HtmlUtils.writeURL(attributesBuffer, stringValue, textBuffer, encoding);
         }
