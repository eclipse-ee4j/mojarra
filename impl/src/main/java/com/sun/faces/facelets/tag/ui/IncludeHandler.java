/*
 * Copyright (c) 1997, 2020 Oracle and/or its affiliates. All rights reserved.
 *
 * This program and the accompanying materials are made available under the
 * terms of the Eclipse Public License v. 2.0, which is available at
 * http://www.eclipse.org/legal/epl-2.0.
 *
 * This Source Code may also be made available under the following Secondary
 * Licenses when the conditions for such availability set forth in the
 * Eclipse Public License v. 2.0 are satisfied: GNU General Public License,
 * version 2 with the GNU Classpath Exception, which is available at
 * https://www.gnu.org/software/classpath/license.html.
 *
 * SPDX-License-Identifier: EPL-2.0 OR GPL-2.0 WITH Classpath-exception-2.0
 */

package com.sun.faces.facelets.tag.ui;

import java.io.IOException;
import java.util.logging.Level;
import java.util.logging.Logger;

import com.sun.faces.facelets.el.VariableMapperWrapper;
import com.sun.faces.facelets.tag.TagHandlerImpl;
import com.sun.faces.util.FacesLogger;

import jakarta.el.VariableMapper;
import jakarta.faces.annotation.FacesConfig.ContextParam;
import jakarta.faces.component.UIComponent;
import jakarta.faces.view.facelets.FaceletContext;
import jakarta.faces.view.facelets.TagAttribute;
import jakarta.faces.view.facelets.TagAttributeException;
import jakarta.faces.view.facelets.TagConfig;
import jakarta.faces.view.facelets.TagException;

/**
 * @author Jacob Hookom
 */
public final class IncludeHandler extends TagHandlerImpl {

    private static final Logger log = FacesLogger.FACELETS_INCLUDE.getLogger();

    private final TagAttribute src;

    /**
     * @param config
     */
    public IncludeHandler(TagConfig config) {
        super(config);
        TagAttribute attr = null;
        attr = getAttribute("src");
        if (null == attr) {
            attr = getAttribute("file");
        }
        if (null == attr) {
            attr = getAttribute("page");
        }
        if (null == attr) {
            throw new TagException(tag, "Attribute 'src', 'file' or 'page' is required");
        }
        src = attr;
    }

    /*
     * (non-Javadoc)
     *
     * @see com.sun.facelets.FaceletHandler#apply(com.sun.facelets.FaceletContext, jakarta.faces.component.UIComponent)
     */
    @Override
    public void apply(FaceletContext ctx, UIComponent parent) throws IOException {
        String path = src.getValue(ctx);
        if (path == null || path.length() == 0) {
            return;
        }
        VariableMapper orig = ctx.getVariableMapper();
        ctx.setVariableMapper(new VariableMapperWrapper(orig));
        try {
            nextHandler.apply(ctx, null);
<<<<<<< HEAD
            if (path.startsWith(ContextParam.WEBAPP_CONTRACTS_DIRECTORY.getValue(ctx.getFacesContext()))) {
                throw new TagAttributeException(tag, src, "Invalid src, contract resources cannot be accessed this way : " + path);
            }
=======
>>>>>>> b0733a29
            ctx.includeFacelet(parent, path);
        } catch (IOException e) {
            if (log.isLoggable(Level.FINE)) {
                log.log(Level.FINE, e.toString(), e);
            }
            throw new TagAttributeException(tag, src, "Invalid path : " + path, e);
        } finally {
            ctx.setVariableMapper(orig);
        }
    }
}<|MERGE_RESOLUTION|>--- conflicted
+++ resolved
@@ -76,12 +76,6 @@
         ctx.setVariableMapper(new VariableMapperWrapper(orig));
         try {
             nextHandler.apply(ctx, null);
-<<<<<<< HEAD
-            if (path.startsWith(ContextParam.WEBAPP_CONTRACTS_DIRECTORY.getValue(ctx.getFacesContext()))) {
-                throw new TagAttributeException(tag, src, "Invalid src, contract resources cannot be accessed this way : " + path);
-            }
-=======
->>>>>>> b0733a29
             ctx.includeFacelet(parent, path);
         } catch (IOException e) {
             if (log.isLoggable(Level.FINE)) {
