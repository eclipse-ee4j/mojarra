/*
 * Copyright (c) 1997, 2020 Oracle and/or its affiliates. All rights reserved.
 *
 * This program and the accompanying materials are made available under the
 * terms of the Eclipse Public License v. 2.0, which is available at
 * http://www.eclipse.org/legal/epl-2.0.
 *
 * This Source Code may also be made available under the following Secondary
 * Licenses when the conditions for such availability set forth in the
 * Eclipse Public License v. 2.0 are satisfied: GNU General Public License,
 * version 2 with the GNU Classpath Exception, which is available at
 * https://www.gnu.org/software/classpath/license.html.
 *
 * SPDX-License-Identifier: EPL-2.0 OR GPL-2.0 WITH Classpath-exception-2.0
 */

package com.sun.faces.facelets.tag.ui;

import java.io.IOException;
import java.util.ArrayList;
import java.util.HashMap;
import java.util.Iterator;
import java.util.List;
import java.util.Map;
import java.util.logging.Level;
import java.util.logging.Logger;

import com.sun.faces.facelets.FaceletContextImplBase;
import com.sun.faces.facelets.TemplateClient;
import com.sun.faces.facelets.el.VariableMapperWrapper;
import com.sun.faces.facelets.tag.TagHandlerImpl;
import com.sun.faces.util.FacesLogger;

import jakarta.el.VariableMapper;
import jakarta.faces.annotation.FacesConfig.ContextParam;
import jakarta.faces.component.UIComponent;
import jakarta.faces.view.facelets.FaceletContext;
import jakarta.faces.view.facelets.TagAttribute;
import jakarta.faces.view.facelets.TagAttributeException;
import jakarta.faces.view.facelets.TagConfig;

/**
 * @author Jacob Hookom
 */
public final class DecorateHandler extends TagHandlerImpl implements TemplateClient {

    private static final Logger log = FacesLogger.FACELETS_DECORATE.getLogger();

    private final TagAttribute template;

    private final Map handlers;

    private final ParamHandler[] params;

    /**
     * @param config
     */
    public DecorateHandler(TagConfig config) {
        super(config);
        template = getRequiredAttribute("template");
        handlers = new HashMap();

        Iterator itr = this.findNextByType(DefineHandler.class);
        DefineHandler d = null;
        while (itr.hasNext()) {
            d = (DefineHandler) itr.next();
            handlers.put(d.getName(), d);
            if (log.isLoggable(Level.FINE)) {
                log.fine(tag + " found Define[" + d.getName() + "]");
            }
        }
        List paramC = new ArrayList();
        itr = this.findNextByType(ParamHandler.class);
        while (itr.hasNext()) {
            paramC.add(itr.next());
        }
        if (paramC.size() > 0) {
            params = new ParamHandler[paramC.size()];
            for (int i = 0; i < params.length; i++) {
                params[i] = (ParamHandler) paramC.get(i);
            }
        } else {
            params = null;
        }
    }

    /*
     * (non-Javadoc)
     *
     * @see com.sun.facelets.FaceletHandler#apply(com.sun.facelets.FaceletContext, jakarta.faces.component.UIComponent)
     */
    @Override
    public void apply(FaceletContext ctxObj, UIComponent parent) throws IOException {
        FaceletContextImplBase ctx = (FaceletContextImplBase) ctxObj;
        VariableMapper orig = ctx.getVariableMapper();
        if (params != null) {
            VariableMapper vm = new VariableMapperWrapper(orig);
            ctx.setVariableMapper(vm);
            for (int i = 0; i < params.length; i++) {
                params[i].apply(ctx, parent);
            }
        }

        ctx.pushClient(this);
        String path = null;
        try {
            path = template.getValue(ctx);
            if (path.trim().length() == 0) {
                throw new TagAttributeException(tag, template, "Invalid path : " + path);
            }
<<<<<<< HEAD
            if (path.startsWith(ContextParam.WEBAPP_CONTRACTS_DIRECTORY.getValue(ctxObj.getFacesContext()))) {
                throw new TagAttributeException(tag, template, "Invalid path, contract resources cannot be accessed this way : " + path);
            }
=======
>>>>>>> b0733a29
            ctx.includeFacelet(parent, path);
        } catch (IOException e) {
            if (log.isLoggable(Level.FINE)) {
                log.log(Level.FINE, e.toString(), e);
            }
            throw new TagAttributeException(tag, template, "Invalid path : " + path, e);
        } finally {
            ctx.setVariableMapper(orig);
            ctx.popClient(this);
        }
    }

    @Override
    public boolean apply(FaceletContext ctx, UIComponent parent, String name) throws IOException {
        if (name != null) {
            DefineHandler handler = (DefineHandler) handlers.get(name);
            if (handler != null) {
                handler.applyDefinition(ctx, parent);
                return true;
            } else {
                return false;
            }
        } else {
            nextHandler.apply(ctx, parent);
            return true;
        }
    }
}<|MERGE_RESOLUTION|>--- conflicted
+++ resolved
@@ -108,12 +108,6 @@
             if (path.trim().length() == 0) {
                 throw new TagAttributeException(tag, template, "Invalid path : " + path);
             }
-<<<<<<< HEAD
-            if (path.startsWith(ContextParam.WEBAPP_CONTRACTS_DIRECTORY.getValue(ctxObj.getFacesContext()))) {
-                throw new TagAttributeException(tag, template, "Invalid path, contract resources cannot be accessed this way : " + path);
-            }
-=======
->>>>>>> b0733a29
             ctx.includeFacelet(parent, path);
         } catch (IOException e) {
             if (log.isLoggable(Level.FINE)) {
