--- conflicted
+++ resolved
@@ -18,7 +18,6 @@
 
 import java.lang.reflect.Method;
 import java.util.List;
-<<<<<<< HEAD
 
 import com.sun.faces.facelets.compiler.CompilationMessageHolder;
 import com.sun.faces.facelets.tag.jsf.CompositeComponentTagLibrary;
@@ -37,27 +36,6 @@
 /**
  * A TagLibrary that is composed of 1 or more TagLibrary children. Uses the chain of responsibility pattern to stop
  * searching as soon as one of the children handles the requested method.
-=======
-
-import javax.faces.FacesException;
-import javax.faces.application.FacesMessage;
-import javax.faces.application.ProjectStage;
-import javax.faces.context.FacesContext;
-import javax.faces.view.facelets.Tag;
-import javax.faces.view.facelets.TagConfig;
-import javax.faces.view.facelets.TagHandler;
-
-import com.sun.faces.facelets.compiler.CompilationMessageHolder;
-import com.sun.faces.facelets.tag.jsf.CompositeComponentTagLibrary;
-import com.sun.faces.facelets.tag.jsf.FacesComponentTagLibrary;
-import com.sun.faces.facelets.tag.jsf.LazyTagLibrary;
-import com.sun.faces.util.Util;
-
-/**
- * A TagLibrary that is composed of 1 or more TagLibrary children. Uses the
- * chain of responsibility pattern to stop searching as soon as one of the
- * children handles the requested method.
->>>>>>> ce19e73e
  *
  * @author Jacob Hookom
  * @version $Id$
@@ -102,14 +80,8 @@
             }
         }
         if (null != toTest) {
-<<<<<<< HEAD
             TagLibrary[] librariesPlusOne = new TagLibrary[libraries.length + 1];
             System.arraycopy(libraries, 0, librariesPlusOne, 0, libraries.length);
-=======
-            TagLibrary [] librariesPlusOne = new TagLibrary[libraries.length+1];
-            System.arraycopy(this.libraries, 0, librariesPlusOne,
-                    0, libraries.length);
->>>>>>> ce19e73e
             librariesPlusOne[libraries.length] = toTest;
             for (int i = 0; i < libraries.length; i++) {
                 libraries[i] = null;
@@ -119,12 +91,7 @@
         } else {
             FacesContext context = FacesContext.getCurrentInstance();
             if (context.isProjectStage(ProjectStage.Development)) {
-<<<<<<< HEAD
                 if (null != t && !ns.equals("http://www.w3.org/1999/xhtml")) {
-=======
-                if (null != t &&
-                    !ns.equals("http://www.w3.org/1999/xhtml")) {
->>>>>>> ce19e73e
                     // messageHolder will only be null in the case of the private
                     // EMPTY_LIBRARY class variable of the Compiler class.
                     // This code will never be called on that CompositeTagLibrary
@@ -132,17 +99,9 @@
                     assert null != messageHolder;
                     String prefix = getPrefixFromTag(t);
                     if (null != prefix) {
-<<<<<<< HEAD
                         List<FacesMessage> prefixMessages = messageHolder.getNamespacePrefixMessages(context, prefix);
                         prefixMessages.add(new FacesMessage(FacesMessage.SEVERITY_WARN, "Warning: This page calls for XML namespace " + ns
                                 + " declared with prefix " + prefix + " but no taglibrary exists for that namespace.", ""));
-=======
-                        List<FacesMessage> prefixMessages = this.messageHolder.getNamespacePrefixMessages(context, prefix);
-                        prefixMessages.add(new FacesMessage(FacesMessage.SEVERITY_WARN,
-                                "Warning: This page calls for XML namespace " + ns +
-                                " declared with prefix " + prefix +
-                                " but no taglibrary exists for that namespace.", ""));
->>>>>>> ce19e73e
                     }
                 }
             }
@@ -164,12 +123,7 @@
     /*
      * (non-Javadoc)
      *
-<<<<<<< HEAD
      * @see com.sun.facelets.tag.TagLibrary#containsTagHandler(java.lang.String, java.lang.String)
-=======
-     * @see com.sun.facelets.tag.TagLibrary#containsTagHandler(java.lang.String,
-     *      java.lang.String)
->>>>>>> ce19e73e
      */
     @Override
     public boolean containsTagHandler(String ns, String localName) {
@@ -184,13 +138,8 @@
     /*
      * (non-Javadoc)
      *
-<<<<<<< HEAD
      * @see com.sun.facelets.tag.TagLibrary#createTagHandler(java.lang.String, java.lang.String,
      * com.sun.facelets.tag.TagConfig)
-=======
-     * @see com.sun.facelets.tag.TagLibrary#createTagHandler(java.lang.String,
-     *      java.lang.String, com.sun.facelets.tag.TagConfig)
->>>>>>> ce19e73e
      */
     @Override
     public TagHandler createTagHandler(String ns, String localName, TagConfig tag) throws FacesException {
@@ -205,12 +154,7 @@
     /*
      * (non-Javadoc)
      *
-<<<<<<< HEAD
      * @see com.sun.facelets.tag.TagLibrary#containsFunction(java.lang.String, java.lang.String)
-=======
-     * @see com.sun.facelets.tag.TagLibrary#containsFunction(java.lang.String,
-     *      java.lang.String)
->>>>>>> ce19e73e
      */
     @Override
     public boolean containsFunction(String ns, String name) {
@@ -225,12 +169,7 @@
     /*
      * (non-Javadoc)
      *
-<<<<<<< HEAD
      * @see com.sun.facelets.tag.TagLibrary#createFunction(java.lang.String, java.lang.String)
-=======
-     * @see com.sun.facelets.tag.TagLibrary#createFunction(java.lang.String,
-     *      java.lang.String)
->>>>>>> ce19e73e
      */
     @Override
     public Method createFunction(String ns, String name) {
