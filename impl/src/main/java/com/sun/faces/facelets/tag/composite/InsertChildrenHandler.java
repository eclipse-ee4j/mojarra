/*
 * Copyright (c) 1997, 2020 Oracle and/or its affiliates. All rights reserved.
 *
 * This program and the accompanying materials are made available under the
 * terms of the Eclipse Public License v. 2.0, which is available at
 * http://www.eclipse.org/legal/epl-2.0.
 *
 * This Source Code may also be made available under the following Secondary
 * Licenses when the conditions for such availability set forth in the
 * Eclipse Public License v. 2.0 are satisfied: GNU General Public License,
 * version 2 with the GNU Classpath Exception, which is available at
 * https://www.gnu.org/software/classpath/license.html.
 *
 * SPDX-License-Identifier: EPL-2.0 OR GPL-2.0 WITH Classpath-exception-2.0
 */

package com.sun.faces.facelets.tag.composite;

import java.io.IOException;
import java.util.List;
import java.util.logging.Level;
import java.util.logging.Logger;

import com.sun.faces.facelets.tag.TagHandlerImpl;
import com.sun.faces.facelets.tag.jsf.ComponentSupport;
import com.sun.faces.util.FacesLogger;

import jakarta.faces.application.Resource;
import jakarta.faces.component.UIComponent;
import jakarta.faces.event.AbortProcessingException;
import jakarta.faces.event.ComponentSystemEvent;
import jakarta.faces.event.PostAddToViewEvent;
import jakarta.faces.view.Location;
import jakarta.faces.view.facelets.FaceletContext;
import jakarta.faces.view.facelets.TagAttribute;
import jakarta.faces.view.facelets.TagConfig;
import jakarta.faces.view.facelets.TagException;

/**
 * This <code>TagHandler</code> is responsible for relocating children defined within a composite component to a
 * component within the composite component's <code>composite:implementation</code> section.
 */
public class InsertChildrenHandler extends TagHandlerImpl {

    private final Logger LOGGER = FacesLogger.TAGLIB.getLogger();
    private static final String REQUIRED_ATTRIBUTE = "required";

<<<<<<< HEAD
    // This attribute is not required. If not defined, then assume the facet
=======
    public static final String INDEX_ATTRIBUTE = "InsertChildrenHandler.idx";

    // This attribute is not required.  If not defined, then assume the facet
>>>>>>> a6c54e8c
    // isn't necessary.
    private TagAttribute required;

    // ------------------------------------------------------------ Constructors

    public InsertChildrenHandler(TagConfig config) {

        super(config);
        required = getAttribute(REQUIRED_ATTRIBUTE);

    }

    // ------------------------------------------------- Methods from TagHandler

    @Override
    public void apply(FaceletContext ctx, UIComponent parent) throws IOException {

        UIComponent compositeParent = UIComponent.getCurrentCompositeComponent(ctx.getFacesContext());
        if (compositeParent != null) {
            int count = parent.getChildCount();
            compositeParent.subscribeToEvent(PostAddToViewEvent.class, new RelocateChildrenListener(ctx, parent, count, tag.getLocation()));
        }

    }

    // ----------------------------------------------------------- Inner Classes

    private class RelocateChildrenListener extends RelocateListener {

        private FaceletContext ctx;
        private UIComponent component;
        private int idx;
        private Location location;

        // -------------------------------------------------------- Constructors

        RelocateChildrenListener(FaceletContext ctx, UIComponent component, int idx, Location location) {

            this.ctx = ctx;
            this.component = component;
            if (!component.getAttributes().containsKey(INDEX_ATTRIBUTE)) {
                component.getAttributes().put(INDEX_ATTRIBUTE, idx); // NOTE: this is also used by AjaxBehaviorRenderer in order to detect if f:ajax was handled by cc:insertChildren. See also #5032
            }
            this.idx = idx;
            this.location = location;

        }

        // --------------------------- Methods from ComponentSystemEventListener

        @Override
        public void processEvent(ComponentSystemEvent event) throws AbortProcessingException {

            UIComponent compositeParent = event.getComponent();
            if (compositeParent == null) {
                return;
            }

            // ensure we're working with the expected composite component as
            // nesting levels may mask this.
            Resource resource = getBackingResource(compositeParent);
            while (compositeParent != null && !resourcesMatch(resource, location)) {
                compositeParent = UIComponent.getCompositeComponentParent(compositeParent);
                if (compositeParent != null) {
                    resource = getBackingResource(compositeParent);
                }
            }

            if (compositeParent == null) {
                if (LOGGER.isLoggable(Level.WARNING)) {
                    LOGGER.log(Level.WARNING, "jsf.composite.component.insertchildren.missing.template", location.toString());
                }
                return;
            }

            if (compositeParent.getChildCount() == 0 && isRequired()) {
                throwRequiredException(ctx, compositeParent);
            }

            List<UIComponent> compositeChildren = compositeParent.getChildren();
            List<UIComponent> parentChildren = component.getChildren();

            // store the new parent's info per child in the old parent's attr map
            // <child id, new parent>
            for (UIComponent c : compositeChildren) {
                String key = (String) c.getAttributes().get(ComponentSupport.MARK_CREATED);
                String value = component.getId();
                if (key != null && value != null) {
                    compositeParent.getAttributes().put(key, value);
                }
            }

            if (parentChildren.size() < getIdx()) {
                parentChildren.addAll(compositeChildren);
            } else {
                parentChildren.addAll(getIdx(), compositeChildren);
            }

        }

        // ----------------------------------------------------- Private Methods

        private int getIdx() {
<<<<<<< HEAD
            Integer idx = (Integer) component.getAttributes().get("idx");
            return idx != null ? idx : this.idx;
=======
            Integer idx = (Integer) component.getAttributes().get(INDEX_ATTRIBUTE);
            return ((idx != null) ? idx : this.idx);
>>>>>>> a6c54e8c
        }

        private void throwRequiredException(FaceletContext ctx, UIComponent compositeParent) {

            throw new TagException(tag, "Unable to find any children components " + "nested within parent composite component with id '"
                    + compositeParent.getClientId(ctx.getFacesContext()) + '\'');

        }

        private boolean isRequired() {

            return required != null && required.getBoolean(ctx);

        }

    } // END RelocateChildrenListener

}<|MERGE_RESOLUTION|>--- conflicted
+++ resolved
@@ -45,13 +45,9 @@
     private final Logger LOGGER = FacesLogger.TAGLIB.getLogger();
     private static final String REQUIRED_ATTRIBUTE = "required";
 
-<<<<<<< HEAD
-    // This attribute is not required. If not defined, then assume the facet
-=======
     public static final String INDEX_ATTRIBUTE = "InsertChildrenHandler.idx";
 
-    // This attribute is not required.  If not defined, then assume the facet
->>>>>>> a6c54e8c
+    // This attribute is not required. If not defined, then assume the facet
     // isn't necessary.
     private TagAttribute required;
 
@@ -155,13 +151,8 @@
         // ----------------------------------------------------- Private Methods
 
         private int getIdx() {
-<<<<<<< HEAD
-            Integer idx = (Integer) component.getAttributes().get("idx");
+            Integer idx = (Integer) component.getAttributes().get(INDEX_ATTRIBUTE);
             return idx != null ? idx : this.idx;
-=======
-            Integer idx = (Integer) component.getAttributes().get(INDEX_ATTRIBUTE);
-            return ((idx != null) ? idx : this.idx);
->>>>>>> a6c54e8c
         }
 
         private void throwRequiredException(FaceletContext ctx, UIComponent compositeParent) {
