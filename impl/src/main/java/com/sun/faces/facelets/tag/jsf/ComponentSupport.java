/*
 * Copyright (c) 1997, 2020 Oracle and/or its affiliates. All rights reserved.
 *
 * This program and the accompanying materials are made available under the
 * terms of the Eclipse Public License v. 2.0, which is available at
 * http://www.eclipse.org/legal/epl-2.0.
 *
 * This Source Code may also be made available under the following Secondary
 * Licenses when the conditions for such availability set forth in the
 * Eclipse Public License v. 2.0 are satisfied: GNU General Public License,
 * version 2 with the GNU Classpath Exception, which is available at
 * https://www.gnu.org/software/classpath/license.html.
 *
 * SPDX-License-Identifier: EPL-2.0 OR GPL-2.0 WITH Classpath-exception-2.0
 */

package com.sun.faces.facelets.tag.jsf;

import static com.sun.faces.config.WebConfiguration.BooleanWebContextInitParameter.PartialStateSaving;

import java.io.IOException;
import java.util.ArrayList;
import java.util.HashMap;
import java.util.Iterator;
import java.util.List;
import java.util.Locale;
import java.util.Map;
import java.util.Map.Entry;
import java.util.Set;

import com.sun.faces.RIConstants;
import com.sun.faces.context.StateContext;
import com.sun.faces.facelets.tag.jsf.core.FacetHandler;
import com.sun.faces.util.Util;

import jakarta.faces.FacesException;
import jakarta.faces.component.UIComponent;
import jakarta.faces.component.UIPanel;
import jakarta.faces.component.UIViewRoot;
import jakarta.faces.context.FacesContext;
import jakarta.faces.event.PhaseId;
import jakarta.faces.view.facelets.ComponentConfig;
import jakarta.faces.view.facelets.ComponentHandler;
import jakarta.faces.view.facelets.FaceletContext;
import jakarta.faces.view.facelets.Tag;
import jakarta.faces.view.facelets.TagAttribute;
import jakarta.faces.view.facelets.TagAttributeException;

/**
 *
 * @author Jacob Hookom
 * @version $Id$
 */
public final class ComponentSupport {

    private final static String MARK_DELETED = "com.sun.faces.facelets.MARK_DELETED";
    public final static String MARK_CREATED = "com.sun.faces.facelets.MARK_ID";
    private final static String MARK_ID_CACHE = "com.sun.faces.facelets.MARK_ID_CACHE";

    // Expando boolean attribute used to identify parent components that have had
    // a dynamic child addition or removal.
    public final static String MARK_CHILDREN_MODIFIED = "com.sun.faces.facelets.MARK_CHILDREN_MODIFIED";

    // Expando Collection<String> attribute used to identify tagIds of child components that
    // have been removed from a parent component.
    public final static String REMOVED_CHILDREN = "com.sun.faces.facelets.REMOVED_CHILDREN";

    // Expando attribute used to mark dynamic UIComponents that have had their
    // ComponentSupport.MARK_CREATED expando removed.
    public static final String MARK_CREATED_REMOVED = StateContext.class.getName() + "_MARK_CREATED_REMOVED";

    private final static String IMPLICIT_PANEL = "com.sun.faces.facelets.IMPLICIT_PANEL";

    /**
     * Key to a FacesContext scoped Map where the keys are UIComponent instances and the values are Tag instances.
     */
    public static final String COMPONENT_TO_TAG_MAP_NAME = "com.sun.faces.facelets.COMPONENT_TO_LOCATION_MAP";

    public static boolean handlerIsResourceRelated(ComponentHandler handler) {
        ComponentConfig config = handler.getComponentConfig();
        if (!"jakarta.faces.Output".equals(config.getComponentType())) {
            return false;
        }

        String rendererType = config.getRendererType();
        return "jakarta.faces.resource.Script".equals(rendererType) || "jakarta.faces.resource.Stylesheet".equals(rendererType);
    }

    public static boolean isBuildingNewComponentTree(FacesContext context) {
        return !context.isPostback() || context.getCurrentPhaseId().equals(PhaseId.RESTORE_VIEW);
    }

    public static boolean isImplicitPanel(UIComponent component) {
        return component.getAttributes().containsKey(IMPLICIT_PANEL);
    }

    /**
     * Used in conjunction with markForDeletion where any UIComponent marked will be removed.
     *
     * @param c UIComponent to finalize
     */
    public static void finalizeForDeletion(UIComponent c) {
        // remove any existing marks of deletion
        c.getAttributes().remove(MARK_DELETED);

        // finally remove any children marked as deleted
        int sz = c.getChildCount();
        if (sz > 0) {
            UIComponent cc = null;
            List cl = c.getChildren();
            while (--sz >= 0) {
                cc = (UIComponent) cl.get(sz);
                if (cc.getAttributes().containsKey(MARK_DELETED)) {
                    cl.remove(sz);
                }
            }
        }

        Map<String, UIComponent> facets = c.getFacets();
        // remove any facets marked as deleted
        if (facets.size() > 0) {
            Set<Entry<String, UIComponent>> col = facets.entrySet();
            UIComponent fc;
            Entry<String, UIComponent> curEntry;
            for (Iterator<Entry<String, UIComponent>> itr = col.iterator(); itr.hasNext();) {
                curEntry = itr.next();
                fc = curEntry.getValue();
                Map<String, Object> attrs = fc.getAttributes();
                if (attrs.containsKey(MARK_DELETED)) {
                    itr.remove();
                } else if (UIComponent.COMPOSITE_FACET_NAME.equals(curEntry.getKey())
                        || attrs.containsKey(IMPLICIT_PANEL) && !curEntry.getKey().equals(UIViewRoot.METADATA_FACET_NAME)) {
                    List<UIComponent> implicitPanelChildren = fc.getChildren();
                    UIComponent innerChild;
                    for (Iterator<UIComponent> innerItr = implicitPanelChildren.iterator(); innerItr.hasNext();) {
                        innerChild = innerItr.next();
                        if (innerChild.getAttributes().containsKey(MARK_DELETED)) {
                            innerItr.remove();
                        }

                    }
                }
            }
        }
    }

    public static Tag setTagForComponent(FacesContext context, UIComponent c, Tag t) {
        Map<Object, Object> contextMap = context.getAttributes();
        Map<Integer, Tag> componentToTagMap;
        componentToTagMap = (Map<Integer, Tag>) contextMap.get(COMPONENT_TO_TAG_MAP_NAME);
        if (null == componentToTagMap) {
            componentToTagMap = new HashMap<>();
            contextMap.put(COMPONENT_TO_TAG_MAP_NAME, componentToTagMap);
        }
        return componentToTagMap.put(System.identityHashCode(c), t);
    }

    public static Tag getTagForComponent(FacesContext context, UIComponent c) {
        Tag result = null;
        Map<Object, Object> contextMap = context.getAttributes();
        Map<Integer, Tag> componentToTagMap;
        componentToTagMap = (Map<Integer, Tag>) contextMap.get(COMPONENT_TO_TAG_MAP_NAME);
        if (null != componentToTagMap) {
            result = componentToTagMap.get(System.identityHashCode(c));
        }

        return result;
    }

    /**
     * A lighter-weight version of UIComponent's findChild.
     *
     * @param parent parent to start searching from
     * @param id to match to
     * @return UIComponent found or null
     */
    public static UIComponent findChild(UIComponent parent, String id) {
        int sz = parent.getChildCount();
        if (sz > 0) {
            UIComponent c = null;
            List cl = parent.getChildren();
            while (--sz >= 0) {
                c = (UIComponent) cl.get(sz);
                if (id.equals(c.getId())) {
                    return c;
                }
            }
        }
        return null;
    }

    // Obvious performance optimization. First, assume this method
    // is only called from UIInstructionHandler.apply(). With that assumption
    // in place a few optimizations can be had on the cheap.

    // If this method is called on an initial page
    // render it will always return null, so we can just return
    // null in that case without any iteration.

    // If this method is called during RestoreView, it will always return null
    // so we can just return null in that case without any iteration.

    // If PartialStateSaving is false, the UIInstruction components will
    // never be in the tree at this point, so we can return null and skip iterating.

    public static UIComponent findUIInstructionChildByTagId(FacesContext context, UIComponent parent, String id) {
        UIComponent result = null;
        if (isBuildingNewComponentTree(context)) {
            return null;
        }
        Map<Object, Object> attrs = context.getAttributes();
        if (attrs.containsKey(PartialStateSaving)) {
            if ((Boolean) attrs.get(PartialStateSaving)) {
                result = findChildByTagId(context, parent, id);
            }
        }

        return result;
    }

    /**
     * By TagId, find Child
     *
     * @param parent the parent UI component
     * @param id the id
     * @return the UI component
     */
    public static UIComponent findChildByTagId(FacesContext context, UIComponent parent, String id) {
        // fast path - get the child from the descendant mark id cache
        return getDescendantMarkIdCache(parent).get(id);
    }

    @SuppressWarnings("unchecked")
    private static Map<String, UIComponent> getDescendantMarkIdCache(UIComponent component) {
        Map<String, UIComponent> descendantMarkIdCache = (Map<String, UIComponent>) component.getTransientStateHelper().getTransient(MARK_ID_CACHE);

        if (descendantMarkIdCache == null) {
            descendantMarkIdCache = new HashMap<String, UIComponent>();
            component.getTransientStateHelper().putTransient(MARK_ID_CACHE, descendantMarkIdCache);
        }

        return descendantMarkIdCache;
    }

    /**
     * Adds the mark id of the specified {@link UIComponent} <code>otherComponent</code> to the mark id cache of this component,
     * including all its descendant mark ids. Changes are propagated up the component tree.
     */
    public static void addToDescendantMarkIdCache(UIComponent component, UIComponent otherComponent) {
        String markId = (String) otherComponent.getAttributes().get(MARK_CREATED);
        if (markId != null) {
            addSingleDescendantMarkId(component, markId, otherComponent);
        }
        Map<String, UIComponent> otherMarkIds = getDescendantMarkIdCache(otherComponent);
        if (!otherMarkIds.isEmpty()) {
            addAllDescendantMarkIds(component, otherMarkIds);
        }
    }

    /**
     * Adds the specified <code>markId</code> and its corresponding {@link UIComponent} <code>otherComponent</code>
     * to the mark id cache of this component. Changes are propagated up the component tree.
     */
    private static void addSingleDescendantMarkId(UIComponent component, String markId, UIComponent otherComponent) {
        getDescendantMarkIdCache(component).put(markId, otherComponent);
        UIComponent parent = component.getParent();
        if (parent != null) {
            addSingleDescendantMarkId(parent, markId, otherComponent);
        }
    }

    /**
     * Adds all specified <code>otherMarkIds</code> to the mark id cache of this component.
     * Changes are propagated up the component tree.
     */
    private static void addAllDescendantMarkIds(UIComponent component, Map<String, UIComponent> otherMarkIds) {
        getDescendantMarkIdCache(component).putAll(otherMarkIds);
        UIComponent parent = component.getParent();
        if (parent != null) {
            addAllDescendantMarkIds(parent, otherMarkIds);
        }
    }

    /**
     * Removes the mark id of the specified {@link UIComponent} <code>otherComponent</code> from the mark id cache of this component,
     * including all its descendant mark ids. Changes are propagated up the component tree.
     */
    public static void removeFromDescendantMarkIdCache(UIComponent component, UIComponent otherComponent) {
        String markId = (String) otherComponent.getAttributes().get(MARK_CREATED);
        if (markId != null) {
            removeSingleDescendantMarkId(component, markId);
        }
        Map<String, UIComponent> otherMarkIds = getDescendantMarkIdCache(otherComponent);
        if (!otherMarkIds.isEmpty()) {
            removeAllDescendantMarkIds(component, otherMarkIds);
        }
    }

    /**
     * Removes the specified <code>markId</code> from the mark id cache of this component.
     * Changes are propagated up the component tree.
     */
    private static void removeSingleDescendantMarkId(UIComponent component, String markId) {
        getDescendantMarkIdCache(component).remove(markId);
        UIComponent parent = component.getParent();
        if (parent != null) {
            removeSingleDescendantMarkId(parent, markId);
        }
    }

    /**
     * Removes all specified <code>otherMarkIds</code> from the mark id cache of this component.
     * Changes are propagated up the component tree.
     */
    private static void removeAllDescendantMarkIds(UIComponent component, Map<String, UIComponent> otherMarkIds) {
        Map<String, UIComponent> descendantMarkIdCache = getDescendantMarkIdCache(component);
        Iterator<String> iterator = otherMarkIds.keySet().iterator();
        while (iterator.hasNext()) {
            descendantMarkIdCache.remove(iterator.next());
        }
        UIComponent parent = component.getParent();
        if (parent != null) {
            removeAllDescendantMarkIds(parent, otherMarkIds);
        }
    }

    /**
<<<<<<< HEAD
     * According to JSF 1.2 tag specs, this helper method will use the TagAttribute passed in determining the Locale
     * intended.
     *
     * @param ctx FaceletContext to evaluate from
     * @param attr TagAttribute representing a Locale
=======
     * Returns <code>true</code> if the given faces context is <strong>not</strong> {@link FacesContext#isReleased()},
     * and its current phase ID is <strong>not</strong> {@link PhaseId#RENDER_RESPONSE}.
     */
    public static boolean isNotRenderingResponse(FacesContext context) {
        return !context.isReleased() && context.getCurrentPhaseId() != PhaseId.RENDER_RESPONSE;
    }

    /**
     * According to JSF 1.2 tag specs, this helper method will use the
     * TagAttribute passed in determining the Locale intended.
     * 
     * @param ctx
     *            FaceletContext to evaluate from
     * @param attr
     *            TagAttribute representing a Locale
>>>>>>> 567cf791
     * @return Locale found
     * @throws TagAttributeException if the Locale cannot be determined
     */
    public static Locale getLocale(FaceletContext ctx, TagAttribute attr) throws TagAttributeException {
        Object obj = attr.getObject(ctx);
        if (obj instanceof Locale) {
            return (Locale) obj;
        }
        if (obj instanceof String) {
            String s = (String) obj;
            try {
                return Util.getLocaleFromString(s);
            } catch (IllegalArgumentException iae) {
                throw new TagAttributeException(attr, "Invalid Locale Specified: " + s);
            }
        } else {
            throw new TagAttributeException(attr, "Attribute did not evaluate to a String or Locale: " + obj);
        }
    }

    /**
     * Tries to walk up the parent to find the UIViewRoot, if not found, then go to FaceletContext's FacesContext for the
     * view root.
     *
     * @param ctx FaceletContext
     * @param parent UIComponent to search from
     * @return UIViewRoot instance for this evaluation
     */
    public static UIViewRoot getViewRoot(FaceletContext ctx, UIComponent parent) {
        UIComponent c = parent;
        do {
            if (c instanceof UIViewRoot) {
                return (UIViewRoot) c;
            } else {
                c = c.getParent();
            }
        } while (c != null);
        return ctx.getFacesContext().getViewRoot();
    }

    /**
     * Marks all direct children and Facets with an attribute for deletion.
     *
     * @see #finalizeForDeletion(UIComponent)
     * @param c UIComponent to mark
     */
    public static void markForDeletion(UIComponent c) {
        // flag this component as deleted
        c.getAttributes().put(MARK_DELETED, Boolean.TRUE);

        // mark all children to be deleted
        int sz = c.getChildCount();
        if (sz > 0) {
            UIComponent cc = null;
            List cl = c.getChildren();
            while (--sz >= 0) {
                cc = (UIComponent) cl.get(sz);
                if (cc.getAttributes().containsKey(MARK_CREATED)) {
                    cc.getAttributes().put(MARK_DELETED, Boolean.TRUE);
                }
            }
        }

        // mark all facets to be deleted
        if (c.getFacets().size() > 0) {
            Set col = c.getFacets().entrySet();
            UIComponent fc;
            for (Iterator itr = col.iterator(); itr.hasNext();) {
                Map.Entry entry = (Map.Entry) itr.next();
                String facet = (String) entry.getKey();
                fc = (UIComponent) entry.getValue();
                Map<String, Object> attrs = fc.getAttributes();
                if (attrs.containsKey(MARK_CREATED)) {
                    attrs.put(MARK_DELETED, Boolean.TRUE);
                } else if (UIComponent.COMPOSITE_FACET_NAME.equals(facet)) {
                    // mark the inner pannel components to be deleted
                    sz = fc.getChildCount();
                    if (sz > 0) {
                        UIComponent cc = null;
                        List cl = fc.getChildren();
                        while (--sz >= 0) {
                            cc = (UIComponent) cl.get(sz);
                            cc.getAttributes().put(MARK_DELETED, Boolean.TRUE);
                        }
                    }
                } else if (attrs.containsKey(IMPLICIT_PANEL)) {
                    List<UIComponent> implicitPanelChildren = fc.getChildren();
                    Map<String, Object> innerAttrs = null;
                    for (UIComponent cur : implicitPanelChildren) {
                        innerAttrs = cur.getAttributes();
                        if (innerAttrs.containsKey(MARK_CREATED)) {
                            innerAttrs.put(MARK_DELETED, Boolean.TRUE);
                        }
                    }
                }
            }
        }
    }

    public static void encodeRecursive(FacesContext context, UIComponent viewToRender) throws IOException, FacesException {
        if (viewToRender.isRendered()) {
            viewToRender.encodeBegin(context);
            if (viewToRender.getRendersChildren()) {
                viewToRender.encodeChildren(context);
            } else if (viewToRender.getChildCount() > 0) {
                Iterator kids = viewToRender.getChildren().iterator();
                while (kids.hasNext()) {
                    UIComponent kid = (UIComponent) kids.next();
                    encodeRecursive(context, kid);
                }
            }
            viewToRender.encodeEnd(context);
        }
    }

    public static void removeTransient(UIComponent c) {
        UIComponent d, e;
        if (c.getChildCount() > 0) {
            for (Iterator itr = c.getChildren().iterator(); itr.hasNext();) {
                d = (UIComponent) itr.next();
                if (d.getFacets().size() > 0) {
                    for (Iterator jtr = d.getFacets().values().iterator(); jtr.hasNext();) {
                        e = (UIComponent) jtr.next();
                        if (e.isTransient()) {
                            jtr.remove();
                        } else {
                            removeTransient(e);
                        }
                    }
                }
                if (d.isTransient()) {
                    itr.remove();
                } else {
                    removeTransient(d);
                }
            }
        }
        if (c.getFacets().size() > 0) {
            for (Iterator itr = c.getFacets().values().iterator(); itr.hasNext();) {
                d = (UIComponent) itr.next();
                if (d.isTransient()) {
                    itr.remove();
                } else {
                    removeTransient(d);
                }
            }
        }
    }

    /**
     * <p class="changed_added_2_0">
     * Add the child component to the parent. If the parent is a facet, check to see whether the facet is already defined.
     * If it is, wrap the existing component in a panel group, if it's not already, then add the child to the panel group.
     * If the facet does not yet exist, make the child the facet.
     * </p>
     */
    public static void addComponent(FaceletContext ctx, UIComponent parent, UIComponent child) {

        String facetName = getFacetName(parent);
        if (facetName == null) {
            if (child.getAttributes().containsKey(RIConstants.DYNAMIC_COMPONENT)) {
                int childIndex = (Integer) child.getAttributes().get(RIConstants.DYNAMIC_COMPONENT);
                if (childIndex >= parent.getChildCount() || childIndex == -1) {
                    parent.getChildren().add(child);
                } else {
                    parent.getChildren().add(childIndex, child);
                }
            } else {
                parent.getChildren().add(child);
            }
        } else {
            UIComponent existing = parent.getFacets().get(facetName);
            if (existing != null && existing != child) {
                if (existing.getAttributes().get(ComponentSupport.IMPLICIT_PANEL) == null) {
                    // move existing component under a panel group
                    UIComponent panelGroup = ctx.getFacesContext().getApplication().createComponent(UIPanel.COMPONENT_TYPE);
                    parent.getFacets().put(facetName, panelGroup);
                    Map<String, Object> attrs = panelGroup.getAttributes();
                    attrs.put(ComponentSupport.IMPLICIT_PANEL, true);
                    panelGroup.getChildren().add(existing);
                    existing = panelGroup;
                }
                if (existing.getAttributes().get(ComponentSupport.IMPLICIT_PANEL) != null) {
                    // we have a panel group, so add the new component to it
                    existing.getChildren().add(child);
                } else {
                    parent.getFacets().put(facetName, child);
                }
            } else {
                parent.getFacets().put(facetName, child);
            }
        }
    }

    public static String getFacetName(UIComponent parent) {
        return (String) parent.getAttributes().get(FacetHandler.KEY);
    }

    public static boolean suppressViewModificationEvents(FacesContext ctx) {

        // NO UIViewRoot means this was called during restore view -
        // no need to suppress events at that time
        UIViewRoot root = ctx.getViewRoot();
        if (root != null) {
            String viewId = root.getViewId();
            if (viewId != null) {
                StateContext stateCtx = StateContext.getStateContext(ctx);
                return stateCtx.isPartialStateSaving(ctx, viewId);
            }
        }
        return false;

    }

    public static void copyPassthroughAttributes(FaceletContext ctx, UIComponent c, Tag t) {

        if (null == c || null == t) {
            return;
        }

        TagAttribute[] passthroughAttrs = t.getAttributes().getAll(PassThroughAttributeLibrary.Namespace);
        if (null != passthroughAttrs && 0 < passthroughAttrs.length) {
            Map<String, Object> componentPassthroughAttrs = c.getPassThroughAttributes(true);
            Object attrValue = null;
            for (TagAttribute cur : passthroughAttrs) {
                attrValue = cur.isLiteral() ? cur.getValue(ctx) : cur.getValueExpression(ctx, Object.class);
                componentPassthroughAttrs.put(cur.getLocalName(), attrValue);
            }
        }
    }

    // --------------------------------------------------------- private classes

//    private static UIViewRoot getViewRoot(FacesContext ctx, UIComponent parent) {
//
//        if (parent instanceof UIViewRoot) {
//            return (UIViewRoot) parent;
//        }
//        UIViewRoot root = ctx.getViewRoot();
//        if (root != null) {
//            return root;
//        }
//        UIComponent c = parent.getParent();
//        while (c != null) {
//            if (c instanceof UIViewRoot) {
//                root = (UIViewRoot) c;
//                break;
//            } else {
//                c = c.getParent();
//            }
//        }
//
//        return root;
//
//    }
}<|MERGE_RESOLUTION|>--- conflicted
+++ resolved
@@ -325,29 +325,19 @@
     }
 
     /**
-<<<<<<< HEAD
+     * Returns <code>true</code> if the given faces context is <strong>not</strong> {@link FacesContext#isReleased()},
+     * and its current phase ID is <strong>not</strong> {@link PhaseId#RENDER_RESPONSE}.
+     */
+    public static boolean isNotRenderingResponse(FacesContext context) {
+        return !context.isReleased() && context.getCurrentPhaseId() != PhaseId.RENDER_RESPONSE;
+    }
+
+    /**
      * According to JSF 1.2 tag specs, this helper method will use the TagAttribute passed in determining the Locale
      * intended.
      *
      * @param ctx FaceletContext to evaluate from
      * @param attr TagAttribute representing a Locale
-=======
-     * Returns <code>true</code> if the given faces context is <strong>not</strong> {@link FacesContext#isReleased()},
-     * and its current phase ID is <strong>not</strong> {@link PhaseId#RENDER_RESPONSE}.
-     */
-    public static boolean isNotRenderingResponse(FacesContext context) {
-        return !context.isReleased() && context.getCurrentPhaseId() != PhaseId.RENDER_RESPONSE;
-    }
-
-    /**
-     * According to JSF 1.2 tag specs, this helper method will use the
-     * TagAttribute passed in determining the Locale intended.
-     * 
-     * @param ctx
-     *            FaceletContext to evaluate from
-     * @param attr
-     *            TagAttribute representing a Locale
->>>>>>> 567cf791
      * @return Locale found
      * @throws TagAttributeException if the Locale cannot be determined
      */
