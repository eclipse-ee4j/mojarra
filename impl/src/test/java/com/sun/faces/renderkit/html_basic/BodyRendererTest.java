--- conflicted
+++ resolved
@@ -71,13 +71,7 @@
         when(doctype.getPublic()).thenReturn(null);
         when(doctype.getSystem()).thenReturn(null);
 
-<<<<<<< HEAD
-        PowerMock.replay(facesContext, viewRoot, doctype);
         bodyRenderer.encodeBegin(facesContext, htmlBody);
-        PowerMock.verify(facesContext, viewRoot, doctype);
-=======
-        bodyRenderer.encodeBegin(facesContext, htmlBody);
->>>>>>> 445c9710
         String html = writer.toString();
         assertTrue(html.contains("<body"));
         assertTrue(html.contains("class=\"myclass\""));
