--- conflicted
+++ resolved
@@ -67,13 +67,7 @@
         when(doctype.getPublic()).thenReturn(null);
         when(doctype.getSystem()).thenReturn(null);
         
-<<<<<<< HEAD
-        PowerMock.replay(facesContext, viewRoot, doctype);
         headRenderer.encodeBegin(facesContext, htmlHead);
-        PowerMock.verify(facesContext, viewRoot, doctype);
-=======
-        headRenderer.encodeBegin(facesContext, htmlHead);
->>>>>>> 445c9710
         String html = writer.toString();
         assertTrue(html.contains("<head"));
     }
