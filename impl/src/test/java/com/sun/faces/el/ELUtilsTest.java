--- conflicted
+++ resolved
@@ -52,11 +52,6 @@
 
         applicationAssociate = (ApplicationAssociate) externalContext.getApplicationMap()
                 .get(RIConstants.FACES_PREFIX + "ApplicationAssociate");
-<<<<<<< HEAD
-=======
-
-        FacesContext.getCurrentInstance().getAttributes().put(RIConstants.CDI_BEAN_MANAGER, new MockBeanManager());
->>>>>>> 63973743
     }
 
     @Test
