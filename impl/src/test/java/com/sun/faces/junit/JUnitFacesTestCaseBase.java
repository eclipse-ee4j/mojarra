/*
 * Copyright (c) 1997, 2020 Oracle and/or its affiliates. All rights reserved.
 *
 * This program and the accompanying materials are made available under the
 * terms of the Eclipse Public License v. 2.0, which is available at
 * http://www.eclipse.org/legal/epl-2.0.
 *
 * This Source Code may also be made available under the following Secondary
 * Licenses when the conditions for such availability set forth in the
 * Eclipse Public License v. 2.0 are satisfied: GNU General Public License,
 * version 2 with the GNU Classpath Exception, which is available at
 * https://www.gnu.org/software/classpath/license.html.
 *
 * SPDX-License-Identifier: EPL-2.0 OR GPL-2.0 WITH Classpath-exception-2.0
 */

package com.sun.faces.junit;

import java.lang.reflect.Method;
import java.util.HashMap;
import java.util.Map;

import org.junit.jupiter.api.AfterEach;
import org.junit.jupiter.api.BeforeEach;

import com.sun.faces.mock.MockApplication;
import com.sun.faces.mock.MockCDIProvider;
import com.sun.faces.mock.MockExternalContext;
import com.sun.faces.mock.MockFacesContext;
import com.sun.faces.mock.MockHttpServletRequest;
import com.sun.faces.mock.MockHttpServletResponse;
import com.sun.faces.mock.MockHttpSession;
import com.sun.faces.mock.MockLifecycle;
import com.sun.faces.mock.MockServletConfig;
import com.sun.faces.mock.MockServletContext;

import jakarta.enterprise.inject.spi.CDI;
import jakarta.faces.FactoryFinder;
import jakarta.faces.application.ApplicationFactory;
import jakarta.faces.context.FacesContextFactory;
import jakarta.faces.lifecycle.LifecycleFactory;

public class JUnitFacesTestCaseBase {

    protected MockApplication application = null;
    protected MockServletConfig config = null;
    protected MockHttpServletRequest request = null;
    protected MockHttpServletResponse response = null;
    protected MockServletContext servletContext = null;
    protected MockExternalContext externalContext = null;
    protected MockFacesContext facesContext = null;
    protected MockLifecycle lifecycle = null;
    protected MockHttpSession session = null;

    @BeforeEach
    public void setUp() throws Exception {
<<<<<<< HEAD
        super.setUp();

        // Set up CDI
        CDI.setCDIProvider(new MockCDIProvider());

=======
>>>>>>> 63973743
        // Set up Servlet API Objects
        servletContext = new MockServletContext();
        servletContext.addInitParameter("appParamName", "appParamValue");
        servletContext.setAttribute("appScopeName", "appScopeValue");
        config = new MockServletConfig(servletContext);
        session = new MockHttpSession();
        session.setAttribute("sesScopeName", "sesScopeValue");
        request = new MockHttpServletRequest(session);
        request.setAttribute("reqScopeName", "reqScopeValue");
        response = new MockHttpServletResponse();

        // Set up Faces API Objects
        FactoryFinder.releaseFactories();
        Method reInitializeFactoryManager = FactoryFinder.class.getDeclaredMethod("reInitializeFactoryManager", (Class<?>[]) null);
        reInitializeFactoryManager.setAccessible(true);
        reInitializeFactoryManager.invoke(null, (Object[]) null);

        // Create something to stand-in as the InitFacesContext
        new MockFacesContext(new MockExternalContext(servletContext, request, response),
                new MockLifecycle());

        FactoryFinder.setFactory(FactoryFinder.FACES_CONTEXT_FACTORY,
                "com.sun.faces.mock.MockFacesContextFactory");
        FactoryFinder.setFactory(FactoryFinder.LIFECYCLE_FACTORY,
                "com.sun.faces.mock.MockLifecycleFactory");
        FactoryFinder.setFactory(FactoryFinder.APPLICATION_FACTORY,
                "com.sun.faces.mock.MockApplicationFactory");
        FactoryFinder.setFactory(FactoryFinder.RENDER_KIT_FACTORY,
                "com.sun.faces.mock.MockRenderKitFactory");
        FacesContextFactory fcFactory = (FacesContextFactory) FactoryFinder.getFactory(FactoryFinder.FACES_CONTEXT_FACTORY);
        LifecycleFactory lFactory = (LifecycleFactory) FactoryFinder.getFactory(FactoryFinder.LIFECYCLE_FACTORY);
        lifecycle = (MockLifecycle) lFactory.getLifecycle(LifecycleFactory.DEFAULT_LIFECYCLE);
        facesContext = (MockFacesContext) fcFactory.getFacesContext(servletContext, request, response, lifecycle);
        externalContext = (MockExternalContext) facesContext.getExternalContext();
        Map<String, String> map = new HashMap<>();
        externalContext.setRequestParameterMap(map);

        ApplicationFactory applicationFactory = (ApplicationFactory) FactoryFinder.getFactory(FactoryFinder.APPLICATION_FACTORY);
        application = (MockApplication) applicationFactory.getApplication();
        facesContext.setApplication(application);

    }

    @AfterEach
    public void tearDown() throws Exception {
        FactoryFinder.releaseFactories();
        Method reInitializeFactoryManager = FactoryFinder.class.getDeclaredMethod("reInitializeFactoryManager", (Class<?>[]) null);
        reInitializeFactoryManager.setAccessible(true);
        reInitializeFactoryManager.invoke(null, (Object[]) null);

        application = null;
        config = null;
        externalContext = null;
        facesContext = null;
        lifecycle = null;
        request = null;
        response = null;
        servletContext = null;
        session = null;
    }
}<|MERGE_RESOLUTION|>--- conflicted
+++ resolved
@@ -54,14 +54,9 @@
 
     @BeforeEach
     public void setUp() throws Exception {
-<<<<<<< HEAD
-        super.setUp();
-
         // Set up CDI
         CDI.setCDIProvider(new MockCDIProvider());
 
-=======
->>>>>>> 63973743
         // Set up Servlet API Objects
         servletContext = new MockServletContext();
         servletContext.addInitParameter("appParamName", "appParamValue");
