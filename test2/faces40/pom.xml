<?xml version="1.0" encoding="UTF-8"?>
<!--

    Copyright (c) 2021 Contributors to Eclipse Foundation.

    This program and the accompanying materials are made available under the
    terms of the Eclipse Public License v. 2.0, which is available at
    http://www.eclipse.org/legal/epl-2.0.

    This Source Code may also be made available under the following Secondary
    Licenses when the conditions for such availability set forth in the
    Eclipse Public License v. 2.0 are satisfied: GNU General Public License,
    version 2 with the GNU Classpath Exception, which is available at
    https://www.gnu.org/software/classpath/license.html.

    SPDX-License-Identifier: EPL-2.0 OR GPL-2.0 WITH Classpath-exception-2.0

-->
<project xmlns="http://maven.apache.org/POM/4.0.0" xmlns:xsi="http://www.w3.org/2001/XMLSchema-instance" xsi:schemaLocation="http://maven.apache.org/POM/4.0.0 http://maven.apache.org/xsd/maven-4.0.0.xsd">
    <modelVersion>4.0.0</modelVersion>

    <parent>
        <groupId>org.glassfish.mojarra.test2</groupId>
        <artifactId>pom</artifactId>
        <version>4.0.0-SNAPSHOT</version>
    </parent>

    <groupId>org.glassfish.mojarra.faces40</groupId>
    <artifactId>pom</artifactId>
    <packaging>pom</packaging>

    <name>Mojarra ${project.version} - Test - Faces 4.0</name>

    <modules>
<<<<<<< HEAD
        <module>javaPage</module>
=======
        <module>cdi</module>
>>>>>>> 1fae9efc
        <module>selectItemGroups</module>
        <module>inputFile</module>
        <module>namespaces</module>
        <module>selectItemGroup</module>
    </modules>
    
    <dependencies>
        <dependency>
            <groupId>org.glassfish.mojarra.test</groupId>
            <artifactId>util</artifactId>
            <version>${project.version}</version>
        </dependency>
    </dependencies>
</project><|MERGE_RESOLUTION|>--- conflicted
+++ resolved
@@ -32,11 +32,8 @@
     <name>Mojarra ${project.version} - Test - Faces 4.0</name>
 
     <modules>
-<<<<<<< HEAD
         <module>javaPage</module>
-=======
         <module>cdi</module>
->>>>>>> 1fae9efc
         <module>selectItemGroups</module>
         <module>inputFile</module>
         <module>namespaces</module>
