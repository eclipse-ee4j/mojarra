--- conflicted
+++ resolved
@@ -26,33 +26,14 @@
         <artifactId>project</artifactId>
         <version>1.0.6</version>
     </parent>
-<<<<<<< HEAD
 
    <groupId>org.glassfish</groupId>
    <artifactId>mojarra-parent</artifactId>
-   <version>4.0.0-SNAPSHOT</version>
+   <version>4.0.1-SNAPSHOT</version>
    <packaging>pom</packaging>
 
    <name>Mojarra ${project.version} - Project</name>
    <licenses>
-=======
-    
-    <groupId>org.glassfish</groupId>
-    <artifactId>mojarra-parent</artifactId>
-    <version>3.0.3-SNAPSHOT</version>
-    <packaging>pom</packaging>
-    
-    <name>Mojarra ${project.version} - Project</name>
-    
-    <properties>
-        <project.build.sourceEncoding>UTF-8</project.build.sourceEncoding>
-        <project.reporting.outputEncoding>UTF-8</project.reporting.outputEncoding>
-        <maven.compiler.source>1.8</maven.compiler.source>
-        <maven.compiler.target>1.8</maven.compiler.target>
-    </properties>
-    
-    <licenses>
->>>>>>> a9bd8a1e
         <license>
             <name>EPL 2.0</name>
             <url>https://www.eclipse.org/legal/epl-2.0</url>
