<?xml version="1.0" encoding="UTF-8"?>
<!--

    Copyright (c) 1997, 2018 Oracle and/or its affiliates. All rights reserved.

    This program and the accompanying materials are made available under the
    terms of the Eclipse Public License v. 2.0, which is available at
    http://www.eclipse.org/legal/epl-2.0.

    This Source Code may also be made available under the following Secondary
    Licenses when the conditions for such availability set forth in the
    Eclipse Public License v. 2.0 are satisfied: GNU General Public License,
    version 2 with the GNU Classpath Exception, which is available at
    https://www.gnu.org/software/classpath/license.html.

    SPDX-License-Identifier: EPL-2.0 OR GPL-2.0 WITH Classpath-exception-2.0

-->

<project xmlns="http://maven.apache.org/POM/4.0.0" xmlns:xsi="http://www.w3.org/2001/XMLSchema-instance" xsi:schemaLocation="http://maven.apache.org/POM/4.0.0 http://maven.apache.org/xsd/maven-4.0.0.xsd"> <modelVersion>4.0.0</modelVersion>

    <parent>
        <groupId>org.eclipse.ee4j</groupId>
        <artifactId>project</artifactId>
        <version>1.0.6</version>
    </parent>
    
    <groupId>org.glassfish</groupId>
    <artifactId>mojarra-parent</artifactId>
    <version>4.0.0-SNAPSHOT</version>
    <packaging>pom</packaging>
    
    <name>Mojarra ${project.version} - Project</name>
    
    <properties>
        <project.build.sourceEncoding>UTF-8</project.build.sourceEncoding>
        <project.reporting.outputEncoding>UTF-8</project.reporting.outputEncoding>
        <maven.compiler.source>1.8</maven.compiler.source>
        <maven.compiler.target>1.8</maven.compiler.target>
    </properties>
    
    <licenses>
        <license>
            <name>EPL 2.0</name>
            <url>http://www.eclipse.org/legal/epl-2.0</url>
            <distribution>repo</distribution>
        </license>
        <license>
            <name>GPL2 w/ CPE</name>
            <url>https://www.gnu.org/software/classpath/license.html</url>
            <distribution>repo</distribution>
        </license>
    </licenses>
   
    <modules>
        <module>cdi</module>
        <module>impl</module>
        <!--  Commented out until we have a running Jakarta-ized GF to test against
        <module>test</module>
        -->
        <module>util</module>
<<<<<<< HEAD
        <module>rest</module>
=======
        <module>action</module>
>>>>>>> d9e4bf8d
    </modules>
    
</project><|MERGE_RESOLUTION|>--- conflicted
+++ resolved
@@ -59,11 +59,8 @@
         <module>test</module>
         -->
         <module>util</module>
-<<<<<<< HEAD
+        <module>action</module>
         <module>rest</module>
-=======
-        <module>action</module>
->>>>>>> d9e4bf8d
     </modules>
     
 </project>