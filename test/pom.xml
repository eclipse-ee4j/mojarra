<?xml version="1.0" encoding="UTF-8"?>
<!--

    Copyright (c) Contributors to Eclipse Foundation.

    This program and the accompanying materials are made available under the
    terms of the Eclipse Public License v. 2.0, which is available at
    http://www.eclipse.org/legal/epl-2.0.

    This Source Code may also be made available under the following Secondary
    Licenses when the conditions for such availability set forth in the
    Eclipse Public License v. 2.0 are satisfied: GNU General Public License,
    version 2 with the GNU Classpath Exception, which is available at
    https://www.gnu.org/software/classpath/license.html.

    SPDX-License-Identifier: EPL-2.0 OR GPL-2.0 WITH Classpath-exception-2.0

-->
<project xmlns="http://maven.apache.org/POM/4.0.0" xmlns:xsi="http://www.w3.org/2001/XMLSchema-instance" xsi:schemaLocation="http://maven.apache.org/POM/4.0.0 http://maven.apache.org/xsd/maven-4.0.0.xsd">
    <modelVersion>4.0.0</modelVersion>

    <parent>
        <groupId>org.glassfish</groupId>
        <artifactId>mojarra-parent</artifactId>
        <version>4.0.10-SNAPSHOT</version>
    </parent>

    <groupId>org.eclipse.mojarra.test</groupId>
    <artifactId>pom</artifactId>
    <packaging>pom</packaging>

    <name>Mojarra ${project.version} - INTEGRATION TESTS</name>

    <modules>
        <module>base</module>
        <module>example_jar_with_metadata_complete_false</module>
        <module>example_jar_with_metadata_complete_true</module>
        <module>issue5460</module>
        <module>issue5464</module>
        <module>issue5488</module>
        <module>issue5503</module>
        <module>issue5507</module>
        <module>issue5511</module>
<<<<<<< HEAD
        <module>issue5543</module>
=======
        <module>issue5541</module>
>>>>>>> 5f7d9a7a
    </modules>

    <properties>
        <glassfish.version>7.0.16</glassfish.version>
        <arquillian.browser>chrome</arquillian.browser>
    </properties>

    <dependencies>
        <dependency>
            <groupId>jakarta.platform</groupId>
            <artifactId>jakarta.jakartaee-web-api</artifactId>
            <version>10.0.0</version>
            <scope>provided</scope>
        </dependency>
        <dependency>
            <groupId>org.junit.jupiter</groupId>
            <artifactId>junit-jupiter</artifactId>
            <version>5.10.3</version>
            <scope>test</scope>
        </dependency>
        <dependency>
            <groupId>org.jboss.arquillian.junit5</groupId>
            <artifactId>arquillian-junit5-container</artifactId>
            <version>1.8.0.Final</version>
            <scope>test</scope>
        </dependency>
        <dependency>
            <groupId>org.jboss.shrinkwrap.resolver</groupId>
            <artifactId>shrinkwrap-resolver-impl-maven</artifactId>
            <version>3.3.0</version>
            <scope>test</scope>
        </dependency>
        <dependency>
            <groupId>org.seleniumhq.selenium</groupId>
            <artifactId>selenium-java</artifactId>
            <version>4.23.0</version>
            <scope>test</scope>
        </dependency>
        <dependency>
            <groupId>io.github.bonigarcia</groupId>
            <artifactId>webdrivermanager</artifactId>
            <version>5.9.2</version>
            <scope>test</scope>
        </dependency>
    </dependencies>

    <build>
        <plugins>
            <plugin>
                <groupId>org.apache.maven.plugins</groupId>
                <artifactId>maven-war-plugin</artifactId>
                <version>3.4.0</version>
                <configuration>
                    <failOnMissingWebXml>false</failOnMissingWebXml>
                </configuration>
            </plugin>
            <plugin>
                <groupId>org.apache.maven.plugins</groupId>
                <artifactId>maven-dependency-plugin</artifactId>
                <version>3.7.1</version>
                <configuration>
                    <outputDirectory>${project.build.directory}</outputDirectory>
                </configuration>
            </plugin>
            <plugin>
                <groupId>org.apache.maven.plugins</groupId>
                <artifactId>maven-failsafe-plugin</artifactId>
                <version>3.3.1</version>
                <executions>
                    <execution>
                        <goals>
                            <goal>integration-test</goal>
                            <goal>verify</goal>
                        </goals>
                    </execution>
                </executions>
                <configuration>
                    <systemPropertyVariables>
                        <arquillian.browser>${arquillian.browser}</arquillian.browser>
                        <war.file.name>${project.build.finalName}</war.file.name>
                    </systemPropertyVariables>
                </configuration>
            </plugin>
        </plugins>
    </build>

    <profiles>
        <profile>
            <id>glassfish</id>
            <activation>
                <activeByDefault>true</activeByDefault>
            </activation>
            <dependencies>
                <dependency>
                    <groupId>org.omnifaces.arquillian</groupId>
                    <artifactId>arquillian-glassfish-server-managed</artifactId>
                    <version>1.4</version>
                    <scope>test</scope>
                </dependency>
            </dependencies>
            <build>
                <plugins>
                    <plugin>
                        <groupId>org.apache.maven.plugins</groupId>
                        <artifactId>maven-dependency-plugin</artifactId>
                        <executions>
                            <execution>
                                <id>unpack-glassfish</id>
                                <phase>process-test-classes</phase>
                                <goals>
                                    <goal>unpack</goal>
                                </goals>
                                <configuration>
                                    <artifactItems>
                                        <artifactItem>
                                            <groupId>org.glassfish.main.distributions</groupId>
                                            <artifactId>glassfish</artifactId>
                                            <version>${glassfish.version}</version>
                                            <type>zip</type>
                                        </artifactItem>
                                    </artifactItems>
                                </configuration>
                            </execution>
                            <execution>
                                <id>update-mojarra</id>
                                <phase>process-test-classes</phase>
                                <goals>
                                    <goal>copy</goal>
                                </goals>
                                <configuration>
                                    <artifactItems>
                                        <artifactItem>
                                            <groupId>org.glassfish</groupId>
                                            <artifactId>jakarta.faces</artifactId>
                                            <version>${project.version}</version>
                                            <type>jar</type>
                                            <overWrite>true</overWrite>
                                            <outputDirectory>${project.build.directory}/glassfish7/glassfish/modules</outputDirectory>
                                            <destFileName>jakarta.faces.jar</destFileName>
                                        </artifactItem>
                                    </artifactItems>
                                </configuration>
                            </execution>
                        </executions>
                    </plugin>
                    <plugin>
                        <groupId>org.apache.maven.plugins</groupId>
                        <artifactId>maven-failsafe-plugin</artifactId>
                        <configuration>
                            <systemPropertyVariables>
                                <glassfish.home>${project.build.directory}/glassfish7</glassfish.home>
                            </systemPropertyVariables>
                        </configuration>
                    </plugin>
                </plugins>
            </build>
        </profile>
    </profiles>
</project><|MERGE_RESOLUTION|>--- conflicted
+++ resolved
@@ -41,11 +41,8 @@
         <module>issue5503</module>
         <module>issue5507</module>
         <module>issue5511</module>
-<<<<<<< HEAD
+        <module>issue5541</module>
         <module>issue5543</module>
-=======
-        <module>issue5541</module>
->>>>>>> 5f7d9a7a
     </modules>
 
     <properties>
