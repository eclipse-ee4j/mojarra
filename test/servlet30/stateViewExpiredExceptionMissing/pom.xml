--- conflicted
+++ resolved
@@ -22,17 +22,10 @@
     <parent>
         <groupId>com.sun.faces.test.servlet30</groupId>
         <artifactId>pom</artifactId>
-<<<<<<< HEAD
-        <version>3.0.2-SNAPSHOT</version>
+        <version>3.0.3-SNAPSHOT</version>
     </parent>
     <artifactId>stateViewExpiredExceptionMissing</artifactId>
-    <version>3.0.2-SNAPSHOT</version>
-=======
-        <version>2.3.19-SNAPSHOT</version>
-    </parent>
-    <artifactId>stateViewExpiredExceptionMissing</artifactId>
-    <version>2.3.19-SNAPSHOT</version>
->>>>>>> 31fc72a6
+    <version>3.0.3-SNAPSHOT</version>
     <packaging>war</packaging>
     <name>Mojarra ${project.version} - Test - Servlet 3.0 - State ViewExpiredException Missing</name>
     <build>
